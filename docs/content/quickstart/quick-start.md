--- conflicted
+++ resolved
@@ -21,13 +21,8 @@
    curl localhost:9000/store/products | python -m json.tool
    ```
 
-<<<<<<< HEAD
 After these four steps and only a couple of minutes, you now have a complete commerce engine running locally. You may now explore [the documentation](https://docs.medusajs.com/api) to learn how to interact with the Medusa API. You may also add [plugins](https://github.com/medusajs/medusa/tree/master/packages) to your Medusa store by specifying them in your `medusa-config.js` file.
-=======
 We have a prebuilt admin dashboard that you can use to configure and manage your store find it here: [Medusa Admin](https://github.com/medusajs/admin)
-
-After these four steps and only a couple of minutes, you now have a complete commerce engine running locally. You may now explore [the documentation](https://docs.medusa-commerce.com/api) to learn how to interact with the Medusa API. You may also add [plugins](https://github.com/medusajs/medusa/tree/master/packages) to your Medusa store by specifying them in your `medusa-config.js` file.
->>>>>>> 086319f6
 
 ## What's next?
 
