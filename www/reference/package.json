{
  "name": "medusa-commerce-docs",
  "private": true,
  "description": "Docs engine for Medusa docs",
  "version": "0.1.0",
  "license": "0BSD",
  "scripts": {
    "build": "gatsby build",
    "develop": "gatsby clean && gatsby develop",
    "format": "prettier --write \"**/*.{js,jsx,ts,tsx,json,md}\"",
    "start": "npm run develop",
    "serve": "gatsby serve",
    "clean": "gatsby clean",
    "test": "echo \"Write tests! -> https://gatsby.dev/unit-testing\" && exit 1"
  },
  "dependencies": {
    "@docsearch/react": "^3.0.0-alpha.40",
    "@emotion/react": "^11.1.2",
    "@emotion/styled": "^11.0.0",
    "@rebass/forms": "^4.0.6",
    "copy-to-clipboard": "^3.3.1",
    "emotion-theming": "^10.0.27",
    "gatsby": "^3.9.1",
    "gatsby-plugin-algolia-docsearch": "^1.0.5",
    "gatsby-plugin-anchor-links": "^1.1.1",
    "gatsby-plugin-dark-mode": "^1.1.2",
    "gatsby-plugin-emotion": "^5.0.0",
    "gatsby-plugin-env-variables": "^2.1.0",
    "gatsby-plugin-preact": "^5.9.0",
    "gatsby-plugin-react-helmet": "^3.3.12",
<<<<<<< HEAD
    "gatsby-plugin-segment-js": "^3.7.1",
=======
    "gatsby-plugin-sitemap": "^5.15.0",
>>>>>>> 2eb2126f
    "gatsby-plugin-theme-ui": "^0.10.1",
    "gatsby-remark-autolink-headers": "^4.6.0",
    "gatsby-source-filesystem": "^3.9.0",
    "gatsby-source-openapi-aggregate": "^0.3.0",
    "gatsby-transformer-json": "^3.0.0",
    "gatsby-transformer-remark": "^4.6.0",
    "gatsby-transformer-yaml": "^2.4.13",
    "lodash.throttle": "^4.1.1",
    "preact": "^10.5.14",
    "preact-render-to-string": "^5.1.19",
    "prismjs": "^1.24.1",
    "react": "^16.12.0",
    "react-collapsible": "^2.8.1",
    "react-dom": "^16.12.0",
    "react-helmet": "^6.1.0",
    "react-highlight.js": "^1.0.7",
    "react-intersection-observer": "^8.29.0",
    "react-markdown": "^5.0.3",
    "react-tooltip": "^4.2.10",
    "react-virtualized": "^9.22.3",
    "theme-ui": "^0.10.0"
  },
  "devDependencies": {
    "prettier": "2.1.2"
  },
  "repository": {
    "type": "git",
    "url": "https://github.com/medusajs/medusa"
  }
}<|MERGE_RESOLUTION|>--- conflicted
+++ resolved
@@ -28,11 +28,8 @@
     "gatsby-plugin-env-variables": "^2.1.0",
     "gatsby-plugin-preact": "^5.9.0",
     "gatsby-plugin-react-helmet": "^3.3.12",
-<<<<<<< HEAD
     "gatsby-plugin-segment-js": "^3.7.1",
-=======
     "gatsby-plugin-sitemap": "^5.15.0",
->>>>>>> 2eb2126f
     "gatsby-plugin-theme-ui": "^0.10.1",
     "gatsby-remark-autolink-headers": "^4.6.0",
     "gatsby-source-filesystem": "^3.9.0",
