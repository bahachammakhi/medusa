--- conflicted
+++ resolved
@@ -1,10 +1,6 @@
 {
   "name": "medusa-source-shopify",
-<<<<<<< HEAD
-  "version": "1.1.1-canary.6",
-=======
   "version": "1.1.1",
->>>>>>> 218b20b2
   "description": "Source plugin that allows users to import products from a Shopify store",
   "main": "index.js",
   "repository": {
