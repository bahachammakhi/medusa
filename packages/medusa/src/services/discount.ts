--- conflicted
+++ resolved
@@ -10,11 +10,8 @@
   TotalsService,
 } from "."
 import { Discount, DiscountRule } from ".."
-<<<<<<< HEAD
+import { DiscountConditionType } from "../models/discount-condition"
 import { LineItem } from "../models/line-item"
-=======
-import { DiscountConditionType } from "../models/discount-condition"
->>>>>>> 55ce5fba
 import { DiscountRepository } from "../repositories/discount"
 import { DiscountConditionRepository } from "../repositories/discount-condition"
 import { DiscountRuleRepository } from "../repositories/discount-rule"
@@ -677,9 +674,11 @@
         return false
       }
 
+      const product = await this.productService_.retrieve(productId)
+
       return await discountConditionRepo.isValidForProduct(
         discountRuleId,
-        productId
+        product
       )
     })
   }
