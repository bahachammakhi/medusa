--- conflicted
+++ resolved
@@ -190,11 +190,7 @@
     })
   }
 
-<<<<<<< HEAD
-  async updateStatus(
-=======
   protected async updateStatus(
->>>>>>> 45368868
     batchJobOrId: BatchJob | string,
     status: BatchJobStatus
   ): Promise<BatchJob | never> {
@@ -243,11 +239,7 @@
         )
       }
 
-<<<<<<< HEAD
-      return this.updateStatus(batchJob, BatchJobStatus.CONFIRMED)
-=======
       return await this.updateStatus(batchJob, BatchJobStatus.CONFIRMED)
->>>>>>> 45368868
     })
   }
 
@@ -338,15 +330,12 @@
       return await this.updateStatus(batchJob, BatchJobStatus.PROCESSING)
     })
   }
-<<<<<<< HEAD
-=======
 
   async setFailed(batchJobOrId: string | BatchJob): Promise<BatchJob | never> {
     return await this.atomicPhase_(async () => {
       return await this.updateStatus(batchJobOrId, BatchJobStatus.FAILED)
     })
   }
->>>>>>> 45368868
 }
 
 export default BatchJobService