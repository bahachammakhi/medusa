--- conflicted
+++ resolved
@@ -408,18 +408,6 @@
         loaded.prototype instanceof FileService ||
         isFileService(loaded.prototype)
       ) {
-<<<<<<< HEAD
-        // Add the service directly to the container in order to make simple
-        // resolution if we already know which file storage provider we need to use
-        container.register({
-          [name]: asFunction(
-            (cradle) => new loaded(cradle, pluginDetails.options)
-          ),
-          [`fileService`]: aliasTo(name),
-        })
-      } else if (isFileService(loaded.prototype)) {
-=======
->>>>>>> 45368868
         // Add the service directly to the container in order to make simple
         // resolution if we already know which file storage provider we need to use
         container.register({
