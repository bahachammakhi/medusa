--- conflicted
+++ resolved
@@ -41,11 +41,7 @@
    * @param fileData file metadata relevant for fileservice to download the file
    * @returns readable stream of the file to download
    * */
-<<<<<<< HEAD
-  downloadAsStream(
-=======
   getDownloadStream(
->>>>>>> d2ead955
     fileData: GetUploadedFileType
   ): Promise<NodeJS.ReadableStream>
 
@@ -70,11 +66,7 @@
     fileData: UploadStreamDescriptorType
   ): Promise<FileServiceGetUploadStreamResult>
 
-<<<<<<< HEAD
-  abstract downloadAsStream(
-=======
   abstract getDownloadStream(
->>>>>>> d2ead955
     fileData: GetUploadedFileType
   ): Promise<NodeJS.ReadableStream>
 
