--- conflicted
+++ resolved
@@ -2,10 +2,7 @@
 export * from "./cart-completion-strategy"
 export * from "./tax-service"
 export * from "./transaction-base-service"
-<<<<<<< HEAD
 export * from "./batch-job-strategy"
-=======
 export * from "./file-service"
->>>>>>> 247ad6dc
 export * from "./models/base-entity"
 export * from "./models/soft-deletable-entity"