--- conflicted
+++ resolved
@@ -114,10 +114,7 @@
   })
 }
 
-<<<<<<< HEAD
 export class StoreGetProductsPaginationParams extends AdminProductPriceParams {
-=======
-export class StoreGetProductsPaginationParams {
   @IsString()
   @IsOptional()
   fields?: string
@@ -126,7 +123,6 @@
   @IsOptional()
   expand?: string
 
->>>>>>> 1b0eb6b0
   @IsNumber()
   @IsOptional()
   @Type(() => Number)
