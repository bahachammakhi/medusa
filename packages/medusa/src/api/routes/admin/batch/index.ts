import { Router } from "express"
import { BatchJob } from "../../../.."
import { DeleteResponse, PaginatedResponse } from "../../../../types/common"
import { AdminGetBatchParams } from "./list-batch-jobs"
import middlewares, {
  transformQuery,
  getRequestedBatchJob,
  canAccessBatchJob,
} from "../../../middlewares"

export default (app) => {
  const route = Router()

  app.use("/batch-jobs", route)

  route.get(
    "/",
    transformQuery(AdminGetBatchParams, {
      defaultFields: defaultAdminBatchFields,
      isList: true,
    }),
    middlewares.wrap(require("./list-batch-jobs").default)
  )
  route.post("/", middlewares.wrap(require("./create-batch-job").default))

<<<<<<< HEAD
  const routerOnBatch = Router()
  route.use("/:id", getRequestedBatchJob, canAccessBatchJob, routerOnBatch)
  routerOnBatch.get("/", middlewares.wrap(require("./get-batch-job").default))
  routerOnBatch.post(
    "/confirm",
    middlewares.wrap(require("./confirm-batch-job").default)
  )
  routerOnBatch.post(
=======
  const batchJobRouter = Router({ mergeParams: true })
  route.use("/:id", getRequestedBatchJob, canAccessBatchJob, batchJobRouter)
  batchJobRouter.get("/", middlewares.wrap(require("./get-batch-job").default))
  batchJobRouter.post(
    "/confirm",
    middlewares.wrap(require("./confirm-batch-job").default)
  )
  batchJobRouter.post(
>>>>>>> 45368868
    "/cancel",
    middlewares.wrap(require("./cancel-batch-job").default)
  )

  return app
}

export type AdminBatchJobRes = {
  batch_job: BatchJob
}

export type AdminBatchJobDeleteRes = DeleteResponse

export type AdminBatchJobListRes = PaginatedResponse & {
  batch_jobs: BatchJob[]
}

export const defaultAdminBatchFields = [
  "id",
  "type",
  "context",
  "result",
  "created_by",
  "created_at",
  "updated_at",
  "deleted_at",
]

export * from "./list-batch-jobs"<|MERGE_RESOLUTION|>--- conflicted
+++ resolved
@@ -23,25 +23,18 @@
   )
   route.post("/", middlewares.wrap(require("./create-batch-job").default))
 
-<<<<<<< HEAD
-  const routerOnBatch = Router()
-  route.use("/:id", getRequestedBatchJob, canAccessBatchJob, routerOnBatch)
-  routerOnBatch.get("/", middlewares.wrap(require("./get-batch-job").default))
-  routerOnBatch.post(
-    "/confirm",
-    middlewares.wrap(require("./confirm-batch-job").default)
-  )
-  routerOnBatch.post(
-=======
   const batchJobRouter = Router({ mergeParams: true })
+
   route.use("/:id", getRequestedBatchJob, canAccessBatchJob, batchJobRouter)
+
   batchJobRouter.get("/", middlewares.wrap(require("./get-batch-job").default))
+
   batchJobRouter.post(
     "/confirm",
     middlewares.wrap(require("./confirm-batch-job").default)
   )
+
   batchJobRouter.post(
->>>>>>> 45368868
     "/cancel",
     middlewares.wrap(require("./cancel-batch-job").default)
   )
