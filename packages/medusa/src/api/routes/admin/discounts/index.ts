--- conflicted
+++ resolved
@@ -102,11 +102,7 @@
 }
 
 export * from "./add-region"
-<<<<<<< HEAD
-export * from "./add-valid-product"
 export * from "./create-condition"
-=======
->>>>>>> 7a1e394b
 export * from "./create-discount"
 export * from "./create-dynamic-code"
 export * from "./delete-condition"
@@ -116,9 +112,5 @@
 export * from "./get-discount-by-code"
 export * from "./list-discounts"
 export * from "./remove-region"
-<<<<<<< HEAD
-export * from "./remove-valid-product"
 export * from "./update-condition"
-=======
->>>>>>> 7a1e394b
 export * from "./update-discount"