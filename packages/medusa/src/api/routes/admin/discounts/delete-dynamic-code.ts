import { defaultAdminDiscountsFields, defaultAdminDiscountsRelations } from "."
import DiscountService from "../../../../services/discount"

/**
 * @oas [delete] /discounts/{id}/dynamic-codes/{code}
 * operationId: "DeleteDiscountsDiscountDynamicCodesCode"
 * summary: "Delete a dynamic code"
 * description: "Deletes a dynamic code from a Discount."
 * x-authenticated: true
 * parameters:
 *   - (path) id=* {string} The id of the Discount
 *   - (path) code=* {string} The id of the Discount
 * tags:
 *   - Discount
 * responses:
 *   200:
 *     description: OK
 *     content:
 *       application/json:
 *         schema:
 *           properties:
 *             discount:
 *               $ref: "#/components/schemas/discount"
 */
export default async (req, res) => {
  const { discount_id, code } = req.params

  const discountService: DiscountService = req.scope.resolve("discountService")
  await discountService.deleteDynamicCode(discount_id, code)

  const discount = await discountService.retrieve(discount_id, {
<<<<<<< HEAD
    // TODO: Add conditions relation
    relations: ["rule", "regions"],
=======
    select: defaultAdminDiscountsFields,
    relations: defaultAdminDiscountsRelations,
>>>>>>> a6108059
  })

  res.status(200).json({ discount })
}<|MERGE_RESOLUTION|>--- conflicted
+++ resolved
@@ -29,13 +29,8 @@
   await discountService.deleteDynamicCode(discount_id, code)
 
   const discount = await discountService.retrieve(discount_id, {
-<<<<<<< HEAD
-    // TODO: Add conditions relation
-    relations: ["rule", "regions"],
-=======
     select: defaultAdminDiscountsFields,
     relations: defaultAdminDiscountsRelations,
->>>>>>> a6108059
   })
 
   res.status(200).json({ discount })
