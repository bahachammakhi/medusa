--- conflicted
+++ resolved
@@ -12,10 +12,7 @@
   "shipping_address",
   "shipping_methods",
   "cart",
-<<<<<<< HEAD
-=======
   "cart.items",
->>>>>>> 22bc7336
   "cart.items.adjustments",
 ]
 
