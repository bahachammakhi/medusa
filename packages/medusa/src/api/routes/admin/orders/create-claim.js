--- conflicted
+++ resolved
@@ -181,27 +181,8 @@
   const claimService = req.scope.resolve("claimService")
   const returnService = req.scope.resolve("returnService")
 
-<<<<<<< HEAD
-    while (inProgress) {
-      switch (idempotencyKey.recovery_point) {
-        case "started": {
-          const { key, error } = await idempotencyKeyService.workStage(
-            idempotencyKey.idempotency_key,
-            async (manager) => {
-              const order = await orderService
-                .withTransaction(manager)
-                .retrieve(id, {
-                  relations: [
-                    "items",
-                    "cart",
-                    "cart.discounts",
-                    "cart.discounts.rule",
-                  ],
-                })
-=======
   let inProgress = true
   let err = false
->>>>>>> a3513983
 
   while (inProgress) {
     switch (idempotencyKey.recovery_point) {
@@ -239,15 +220,6 @@
           }
         )
 
-<<<<<<< HEAD
-        case "claim_created": {
-          const { key, error } = await idempotencyKeyService.workStage(
-            idempotencyKey.idempotency_key,
-            async (manager) => {
-              let claim = await claimService.withTransaction(manager).list({
-                idempotency_key: idempotencyKey.idempotency_key,
-              })
-=======
         if (error) {
           inProgress = false
           err = error
@@ -256,7 +228,6 @@
         }
         break
       }
->>>>>>> a3513983
 
       case "claim_created": {
         const { key, error } = await idempotencyKeyService.workStage(
@@ -287,17 +258,6 @@
           }
         )
 
-<<<<<<< HEAD
-        case "refund_handled": {
-          const { key, error } = await idempotencyKeyService.workStage(
-            idempotencyKey.idempotency_key,
-            async (manager) => {
-              let order = await orderService
-                .withTransaction(manager)
-                .retrieve(id, {
-                  relations: ["items", "discounts"],
-                })
-=======
         if (error) {
           inProgress = false
           err = error
@@ -306,7 +266,6 @@
         }
         break
       }
->>>>>>> a3513983
 
       case "refund_handled": {
         const { key, error } = await idempotencyKeyService.workStage(
