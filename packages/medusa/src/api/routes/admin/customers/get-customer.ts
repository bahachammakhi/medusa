import { defaultAdminCustomersRelations } from "."
import CustomerService from "../../../../services/customer"
import { FindParams } from "../../../../types/common"
import { validator } from "../../../../utils/validator"

/**
 * @oas [get] /customers/{id}
 * operationId: "GetCustomersCustomer"
 * summary: "Retrieve a Customer"
 * description: "Retrieves a Customer."
 * x-authenticated: true
 * parameters:
 *   - (path) id=* {string} The id of the Customer.
 * tags:
 *   - Customer
 * responses:
 *   200:
 *     description: OK
 *     content:
 *       application/json:
 *         schema:
 *           properties:
 *             customer:
 *               $ref: "#/components/schemas/customer"
 */
export default async (req, res) => {
  const { id } = req.params

  const validated = await validator(FindParams, req.query)

  const customerService: CustomerService = req.scope.resolve("customerService")
<<<<<<< HEAD
  const customer = await customerService.retrieve(id, {
    relations: ["orders", "shipping_addresses", "groups"],
  })
=======

  let expandFields: string[] = []
  if (validated.expand) {
    expandFields = validated.expand.split(",")
  }

  const findConfig = {
    relations: expandFields.length
      ? expandFields
      : defaultAdminCustomersRelations,
  }

  const customer = await customerService.retrieve(id, findConfig)
>>>>>>> c2241d11

  res.json({ customer })
}<|MERGE_RESOLUTION|>--- conflicted
+++ resolved
@@ -29,11 +29,6 @@
   const validated = await validator(FindParams, req.query)
 
   const customerService: CustomerService = req.scope.resolve("customerService")
-<<<<<<< HEAD
-  const customer = await customerService.retrieve(id, {
-    relations: ["orders", "shipping_addresses", "groups"],
-  })
-=======
 
   let expandFields: string[] = []
   if (validated.expand) {
@@ -47,7 +42,6 @@
   }
 
   const customer = await customerService.retrieve(id, findConfig)
->>>>>>> c2241d11
 
   res.json({ customer })
 }