--- conflicted
+++ resolved
@@ -17,11 +17,8 @@
 
 export * from "./routes/admin/variants"
 export * from "./routes/store/carts"
-<<<<<<< HEAD
 export * from "./routes/store/swaps"
-=======
 export * from "./routes/store/products"
->>>>>>> 05607301
 export * from "./routes/store/gift-cards"
 export * from "./routes/store/return-reasons"
 export * from "./routes/store/returns"
