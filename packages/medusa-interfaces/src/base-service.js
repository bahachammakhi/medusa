--- conflicted
+++ resolved
@@ -24,10 +24,6 @@
         if (typeof value === "undefined") {
           return acc
         }
-<<<<<<< HEAD
-=======
-
->>>>>>> e8a42154
         switch (true) {
           case value instanceof FindOperator:
             acc[key] = value
