--- conflicted
+++ resolved
@@ -193,11 +193,7 @@
     })
   })
 
-<<<<<<< HEAD
   describe("GET /admin/customer-groups/{id}/customers", () => {
-=======
-  describe("POST /admin/customer-groups/{id}/customers/batch", () => {
->>>>>>> 8e7de6dd
     beforeEach(async () => {
       try {
         await adminSeeder(dbConnection)
@@ -213,7 +209,6 @@
       await db.teardown()
     })
 
-<<<<<<< HEAD
     it("lists customers in group and count", async () => {
       const api = useApi()
 
@@ -245,7 +240,22 @@
     })
   })
 
-=======
+  describe("POST /admin/customer-groups/{id}/customers/batch", () => {
+    beforeEach(async () => {
+      try {
+        await adminSeeder(dbConnection)
+        await customerSeeder(dbConnection)
+      } catch (err) {
+        console.log(err)
+        throw err
+      }
+    })
+
+    afterEach(async () => {
+      const db = useDb()
+      await db.teardown()
+    })
+
     it("adds multiple customers to a group", async () => {
       const api = useApi()
 
@@ -488,7 +498,6 @@
     })
   })
 
->>>>>>> 8e7de6dd
   describe("GET /admin/customer-groups", () => {
     beforeEach(async () => {
       try {
