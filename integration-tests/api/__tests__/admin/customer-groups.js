const path = require("path")

const setupServer = require("../../../helpers/setup-server")
const { useApi } = require("../../../helpers/use-api")
const { useDb, initDb } = require("../../../helpers/use-db")

const customerSeeder = require("../../helpers/customer-seeder")
const adminSeeder = require("../../helpers/admin-seeder")

jest.setTimeout(30000)

describe("/admin/customer-groups", () => {
  let medusaProcess
  let dbConnection

  beforeAll(async () => {
    const cwd = path.resolve(path.join(__dirname, "..", ".."))
    dbConnection = await initDb({ cwd })
    medusaProcess = await setupServer({ cwd })
  })

  afterAll(async () => {
    const db = useDb()
    await db.shutdown()
    medusaProcess.kill()
  })

  describe("POST /admin/customer-groups", () => {
    beforeEach(async () => {
      try {
        await adminSeeder(dbConnection)
        await customerSeeder(dbConnection)
      } catch (err) {
        console.log(err)
        throw err
      }
    })

    afterEach(async () => {
      const db = useDb()
      await db.teardown()
    })

    it("creates customer group", async () => {
      const api = useApi()

      const payload = {
        name: "test group",
      }

      const response = await api.post("/admin/customer-groups", payload, {
        headers: {
          Authorization: "Bearer test_token",
        },
      })

      expect(response.status).toEqual(200)
      expect(response.data.customerGroup).toEqual(
        expect.objectContaining({
          name: "test group",
        })
      )
    })

    it("Fails to create duplciate customer group", async () => {
      expect.assertions(3)
      const api = useApi()

      const payload = {
        name: "vip-customers",
      }

      await api
        .post("/admin/customer-groups", payload, {
          headers: {
            Authorization: "Bearer test_token",
          },
        })
        .catch((err) => {
          expect(err.response.status).toEqual(402)
          expect(err.response.data.type).toEqual("duplicate_error")
          expect(err.response.data.message).toEqual(
            "Key (name)=(vip-customers) already exists."
          )
        })
    })
  })

<<<<<<< HEAD
  describe("POST /admin/customer-groups/{id}/customers/batch", () => {
=======
  describe("GET /admin/customer-groups", () => {
>>>>>>> 1909d20e
    beforeEach(async () => {
      try {
        await adminSeeder(dbConnection)
        await customerSeeder(dbConnection)
      } catch (err) {
        console.log(err)
        throw err
      }
    })

    afterEach(async () => {
      const db = useDb()
      await db.teardown()
    })

<<<<<<< HEAD
    it("adds multiple customers to a group", async () => {
      const api = useApi()

      const payload = {
        customerIds: [{ id: "test-customer-1" }, { id: "test-customer-2" }],
      }

      const batchAddResponse = await api.post(
        "/admin/customer-groups/customer-group-1/customers/batch",
        payload,
        {
          headers: {
            Authorization: "Bearer test_token",
          },
        }
      )

      expect(batchAddResponse.status).toEqual(200)
      expect(batchAddResponse.data.customer_group).toEqual(
        expect.objectContaining({
          name: "vip-customers",
        })
      )

      const getCustomerResponse = await api.get(
        "/admin/customers?expand=groups",
        {
          headers: { Authorization: "Bearer test_token" },
        }
      )

      expect(getCustomerResponse.data.customers).toEqual(
        expect.arrayContaining([
          expect.objectContaining({
            id: "test-customer-1",
            groups: [
              expect.objectContaining({
                name: "vip-customers",
                id: "customer-group-1",
              }),
            ],
          }),
          expect.objectContaining({
            id: "test-customer-2",
            groups: [
              expect.objectContaining({
                name: "vip-customers",
                id: "customer-group-1",
              }),
            ],
          }),
        ])
      )
    })

    it("presents a descriptive error when presented with a non-existing group", async () => {
      expect.assertions(2)

      const api = useApi()

      const payload = {
        customerIds: [{ id: "test-customer-1" }, { id: "test-customer-2" }],
      }

      await api
        .post(
          "/admin/customer-groups/non-existing-customer-group-1/customers/batch",
          payload,
          {
            headers: {
              Authorization: "Bearer test_token",
            },
          }
        )
        .catch((err) => {
          expect(err.response.data.type).toEqual("not_found")
          expect(err.response.data.message).toEqual(
            "CustomerGroup with id non-existing-customer-group-1 was not found"
          )
        })
    })

    it("adds customers to a group idempotently", async () => {
=======
    it("gets customer group", async () => {
      const api = useApi()

      const id = "customer-group-1"

      const response = await api.get(`/admin/customer-groups/${id}`, {
        headers: {
          Authorization: "Bearer test_token",
        },
      })

      expect(response.status).toEqual(200)
      expect(response.data.customerGroup).toEqual(
        expect.objectContaining({
          id: "customer-group-1",
          name: "vip-customers",
        })
      )
      expect(response.data.customerGroup).not.toHaveProperty("customers")
    })

    it("gets customer group with `customers` prop", async () => {
      const api = useApi()

      const id = "customer-group-1"

      const response = await api.get(
        `/admin/customer-groups/${id}?expand=customers`,
        {
          headers: {
            Authorization: "Bearer test_token",
          },
        }
      )

      expect(response.status).toEqual(200)
      expect(response.data.customerGroup).toEqual(
        expect.objectContaining({
          id: "customer-group-1",
          name: "vip-customers",
        })
      )
      expect(response.data.customerGroup.customers).toEqual([])
    })

    it("throws error when a customer group doesn't exist", async () => {
>>>>>>> 1909d20e
      expect.assertions(3)

      const api = useApi()

<<<<<<< HEAD
      // add customer-1 to the customer group
      const payload_1 = {
        customerIds: [{ id: "test-customer-1" }],
      }

      await api.post(
        "/admin/customer-groups/customer-group-1/customers/batch",
        payload_1,
        {
          headers: {
            Authorization: "Bearer test_token",
          },
        }
      )

      // re-adding customer-1 to the customer group along with new addintion:
      // customer-2 and some non-existing customers should cause the request to fail
      const payload_2 = {
        customerIds: [
          { id: "test-customer-1" },
          { id: "test-customer-27" },
          { id: "test-customer-28" },
          { id: "test-customer-2" },
        ],
      }

      await api
        .post(
          "/admin/customer-groups/customer-group-1/customers/batch",
          payload_2,
          {
            headers: {
              Authorization: "Bearer test_token",
            },
          }
        )
        .catch((err) => {
          expect(err.response.data.type).toEqual("not_found")
          expect(err.response.data.message).toEqual(
            'The following customer ids do not exist: "test-customer-27, test-customer-28"'
          )
        })

      // check that customer-1 is only added once and that customer-2 is added correctly
      const getCustomerResponse = await api.get(
        "/admin/customers?expand=groups",
        {
          headers: { Authorization: "Bearer test_token" },
        }
      )

      expect(getCustomerResponse.data.customers).toEqual(
        expect.arrayContaining([
          expect.objectContaining({
            id: "test-customer-1",
            groups: [
              expect.objectContaining({
                name: "vip-customers",
                id: "customer-group-1",
              }),
            ],
          }),
          expect.objectContaining({
            id: "test-customer-2",
            groups: [],
          }),
        ])
      )
=======
      const id = "test-group-000"

      await api
        .get(`/admin/customer-groups/${id}`, {
          headers: {
            Authorization: "Bearer test_token",
          },
        })
        .catch((err) => {
          expect(err.response.status).toEqual(404)
          expect(err.response.data.type).toEqual("not_found")
          expect(err.response.data.message).toEqual(
            `CustomerGroup with ${id} was not found`
          )
        })
>>>>>>> 1909d20e
    })
  })
})<|MERGE_RESOLUTION|>--- conflicted
+++ resolved
@@ -6,6 +6,7 @@
 
 const customerSeeder = require("../../helpers/customer-seeder")
 const adminSeeder = require("../../helpers/admin-seeder")
+const { SimpleConsoleLogger } = require("typeorm")
 
 jest.setTimeout(30000)
 
@@ -86,11 +87,7 @@
     })
   })
 
-<<<<<<< HEAD
   describe("POST /admin/customer-groups/{id}/customers/batch", () => {
-=======
-  describe("GET /admin/customer-groups", () => {
->>>>>>> 1909d20e
     beforeEach(async () => {
       try {
         await adminSeeder(dbConnection)
@@ -106,7 +103,6 @@
       await db.teardown()
     })
 
-<<<<<<< HEAD
     it("adds multiple customers to a group", async () => {
       const api = useApi()
 
@@ -190,73 +186,26 @@
     })
 
     it("adds customers to a group idempotently", async () => {
-=======
-    it("gets customer group", async () => {
-      const api = useApi()
-
-      const id = "customer-group-1"
-
-      const response = await api.get(`/admin/customer-groups/${id}`, {
-        headers: {
-          Authorization: "Bearer test_token",
-        },
-      })
-
-      expect(response.status).toEqual(200)
-      expect(response.data.customerGroup).toEqual(
-        expect.objectContaining({
-          id: "customer-group-1",
-          name: "vip-customers",
-        })
-      )
-      expect(response.data.customerGroup).not.toHaveProperty("customers")
-    })
-
-    it("gets customer group with `customers` prop", async () => {
-      const api = useApi()
-
-      const id = "customer-group-1"
-
-      const response = await api.get(
-        `/admin/customer-groups/${id}?expand=customers`,
-        {
-          headers: {
-            Authorization: "Bearer test_token",
-          },
-        }
-      )
-
-      expect(response.status).toEqual(200)
-      expect(response.data.customerGroup).toEqual(
-        expect.objectContaining({
-          id: "customer-group-1",
-          name: "vip-customers",
-        })
-      )
-      expect(response.data.customerGroup.customers).toEqual([])
-    })
-
-    it("throws error when a customer group doesn't exist", async () => {
->>>>>>> 1909d20e
       expect.assertions(3)
 
       const api = useApi()
 
-<<<<<<< HEAD
       // add customer-1 to the customer group
       const payload_1 = {
         customerIds: [{ id: "test-customer-1" }],
       }
 
-      await api.post(
-        "/admin/customer-groups/customer-group-1/customers/batch",
-        payload_1,
-        {
-          headers: {
-            Authorization: "Bearer test_token",
-          },
-        }
-      )
+      await api
+        .post(
+          "/admin/customer-groups/customer-group-1/customers/batch",
+          payload_1,
+          {
+            headers: {
+              Authorization: "Bearer test_token",
+            },
+          }
+        )
+        .catch((err) => console.log(err))
 
       // re-adding customer-1 to the customer group along with new addintion:
       // customer-2 and some non-existing customers should cause the request to fail
@@ -311,7 +260,73 @@
           }),
         ])
       )
-=======
+    })
+  })
+
+  describe("GET /admin/customer-groups", () => {
+    beforeEach(async () => {
+      try {
+        await adminSeeder(dbConnection)
+        await customerSeeder(dbConnection)
+      } catch (err) {
+        console.log(err)
+        throw err
+      }
+    })
+
+    afterEach(async () => {
+      const db = useDb()
+      await db.teardown()
+    })
+
+    it("gets customer group", async () => {
+      const api = useApi()
+
+      const id = "customer-group-1"
+
+      const response = await api.get(`/admin/customer-groups/${id}`, {
+        headers: {
+          Authorization: "Bearer test_token",
+        },
+      })
+
+      expect(response.status).toEqual(200)
+      expect(response.data.customerGroup).toEqual(
+        expect.objectContaining({
+          id: "customer-group-1",
+          name: "vip-customers",
+        })
+      )
+      expect(response.data.customerGroup).not.toHaveProperty("customers")
+    })
+
+    it("gets customer group with `customers` prop", async () => {
+      const api = useApi()
+
+      const id = "customer-group-1"
+
+      const response = await api.get(
+        `/admin/customer-groups/${id}?expand=customers`,
+        {
+          headers: {
+            Authorization: "Bearer test_token",
+          },
+        }
+      )
+
+      expect(response.status).toEqual(200)
+      expect(response.data.customerGroup).toEqual(
+        expect.objectContaining({
+          id: "customer-group-1",
+          name: "vip-customers",
+        })
+      )
+      expect(response.data.customerGroup.customers).toEqual([])
+    })
+
+    it("throws error when a customer group doesn't exist", async () => {
+      const api = useApi()
+
       const id = "test-group-000"
 
       await api
@@ -327,7 +342,6 @@
             `CustomerGroup with ${id} was not found`
           )
         })
->>>>>>> 1909d20e
     })
   })
 })