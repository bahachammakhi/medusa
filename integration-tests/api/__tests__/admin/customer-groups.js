const path = require("path")

const setupServer = require("../../../helpers/setup-server")
const { useApi } = require("../../../helpers/use-api")
const { useDb, initDb } = require("../../../helpers/use-db")

const customerSeeder = require("../../helpers/customer-seeder")
const adminSeeder = require("../../helpers/admin-seeder")

jest.setTimeout(30000)

describe("/admin/customer-groups", () => {
  let medusaProcess
  let dbConnection

  beforeAll(async () => {
    const cwd = path.resolve(path.join(__dirname, "..", ".."))
    dbConnection = await initDb({ cwd })
    medusaProcess = await setupServer({ cwd })
  })

  afterAll(async () => {
    const db = useDb()
    await db.shutdown()
    medusaProcess.kill()
  })

  describe("POST /admin/customer-groups", () => {
    beforeEach(async () => {
      try {
        await adminSeeder(dbConnection)
        await customerSeeder(dbConnection)
      } catch (err) {
        console.log(err)
        throw err
      }
    })

    afterEach(async () => {
      const db = useDb()
      await db.teardown()
    })

    it("creates customer group", async () => {
      const api = useApi()

      const payload = {
        name: "test group",
      }

      const response = await api.post("/admin/customer-groups", payload, {
        headers: {
          Authorization: "Bearer test_token",
        },
      })

      expect(response.status).toEqual(200)
      expect(response.data.customer_group).toEqual(
        expect.objectContaining({
          name: "test group",
        })
      )
    })

    it("Fails to create duplciate customer group", async () => {
      expect.assertions(3)
      const api = useApi()

      const payload = {
        name: "vip-customers",
      }

      await api
        .post("/admin/customer-groups", payload, {
          headers: {
            Authorization: "Bearer test_token",
          },
        })
        .catch((err) => {
          expect(err.response.status).toEqual(402)
          expect(err.response.data.type).toEqual("duplicate_error")
          expect(err.response.data.message).toEqual(
            "Key (name)=(vip-customers) already exists."
          )
        })
    })
  })

<<<<<<< HEAD
  describe("POST /admin/customer-groups/{id}/customers/batch", () => {
=======
  describe("DELETE /admin/customer-groups", () => {
>>>>>>> c56660fc
    beforeEach(async () => {
      try {
        await adminSeeder(dbConnection)
        await customerSeeder(dbConnection)
      } catch (err) {
        console.log(err)
        throw err
      }
    })

    afterEach(async () => {
      const db = useDb()
      await db.teardown()
    })

<<<<<<< HEAD
    it("adds multiple customers to a group", async () => {
      const api = useApi()

      const payload = {
        customer_ids: [{ id: "test-customer-1" }, { id: "test-customer-2" }],
      }

      const batchAddResponse = await api.post(
        "/admin/customer-groups/customer-group-1/customers/batch",
        payload,
=======
    it("removes customer group from get endpoint", async () => {
      expect.assertions(3)

      const api = useApi()

      const id = "customer-group-1"

      const deleteResponse = await api.delete(`/admin/customer-groups/${id}`, {
        headers: {
          Authorization: "Bearer test_token",
        },
      })

      expect(deleteResponse.data).toEqual({
        id: id,
        object: "customer_group",
        deleted: true,
      })

      await api
        .get(`/admin/customer-groups/${id}`, {
          headers: {
            Authorization: "Bearer test_token",
          },
        })
        .catch((error) => {
          expect(error.response.data.type).toEqual("not_found")
          expect(error.response.data.message).toEqual(
            `CustomerGroup with ${id} was not found`
          )
        })
    })

    it("removes customer group from customer upon deletion", async () => {
      expect.assertions(3)

      const api = useApi()

      const id = "test-group-delete"

      const customerRes_preDeletion = await api.get(
        `/admin/customers/test-customer-delete-cg?expand=groups`,
>>>>>>> c56660fc
        {
          headers: {
            Authorization: "Bearer test_token",
          },
        }
      )

<<<<<<< HEAD
      expect(batchAddResponse.status).toEqual(200)
      expect(batchAddResponse.data.customer_group).toEqual(
        expect.objectContaining({
          name: "vip-customers",
        })
      )

      const getCustomerResponse = await api.get(
        "/admin/customers?expand=groups",
        {
          headers: { Authorization: "Bearer test_token" },
        }
      )

      expect(getCustomerResponse.data.customers).toEqual(
        expect.arrayContaining([
          expect.objectContaining({
            id: "test-customer-1",
            groups: [
              expect.objectContaining({
                name: "vip-customers",
                id: "customer-group-1",
              }),
            ],
          }),
          expect.objectContaining({
            id: "test-customer-2",
            groups: [
              expect.objectContaining({
                name: "vip-customers",
                id: "customer-group-1",
              }),
            ],
          }),
        ])
      )
    })

    it("presents a descriptive error when presented with a non-existing group", async () => {
      expect.assertions(2)

      const api = useApi()

      const payload = {
        customer_ids: [{ id: "test-customer-1" }, { id: "test-customer-2" }],
      }

      await api
        .post(
          "/admin/customer-groups/non-existing-customer-group-1/customers/batch",
          payload,
          {
            headers: {
              Authorization: "Bearer test_token",
            },
          }
        )
        .catch((err) => {
          expect(err.response.data.type).toEqual("not_found")
          expect(err.response.data.message).toEqual(
            "CustomerGroup with id non-existing-customer-group-1 was not found"
          )
        })
    })

    it("adds customers to a group idempotently", async () => {
      expect.assertions(3)

      const api = useApi()

      // add customer-1 to the customer group
      const payload_1 = {
        customer_ids: [{ id: "test-customer-1" }],
      }

      await api
        .post(
          "/admin/customer-groups/customer-group-1/customers/batch",
          payload_1,
          {
            headers: {
              Authorization: "Bearer test_token",
            },
          }
        )
        .catch((err) => console.log(err))

      // re-adding customer-1 to the customer group along with new addintion:
      // customer-2 and some non-existing customers should cause the request to fail
      const payload_2 = {
        customer_ids: [
          { id: "test-customer-1" },
          { id: "test-customer-27" },
          { id: "test-customer-28" },
          { id: "test-customer-2" },
        ],
      }

      await api
        .post(
          "/admin/customer-groups/customer-group-1/customers/batch",
          payload_2,
          {
            headers: {
              Authorization: "Bearer test_token",
            },
          }
        )
        .catch((err) => {
          expect(err.response.data.type).toEqual("not_found")
          expect(err.response.data.message).toEqual(
            'The following customer ids do not exist: "test-customer-27, test-customer-28"'
          )
        })

      // check that customer-1 is only added once and that customer-2 is added correctly
      const getCustomerResponse = await api.get(
        "/admin/customers?expand=groups",
        {
          headers: { Authorization: "Bearer test_token" },
        }
      )

      expect(getCustomerResponse.data.customers).toEqual(
        expect.arrayContaining([
          expect.objectContaining({
            id: "test-customer-1",
            groups: [
              expect.objectContaining({
                name: "vip-customers",
                id: "customer-group-1",
              }),
            ],
          }),
          expect.objectContaining({
            id: "test-customer-2",
            groups: [],
          }),
        ])
=======
      expect(customerRes_preDeletion.data.customer).toEqual(
        expect.objectContaining({
          groups: [
            expect.objectContaining({
              id: "test-group-delete",
              name: "test-group-delete",
            }),
          ],
        })
      )

      const deleteResponse = await api
        .delete(`/admin/customer-groups/${id}`, {
          headers: {
            Authorization: "Bearer test_token",
          },
        })
        .catch((err) => console.log(err))

      expect(deleteResponse.data).toEqual({
        id: id,
        object: "customer_group",
        deleted: true,
      })

      const customerRes = await api.get(
        `/admin/customers/test-customer-delete-cg?expand=groups`,
        {
          headers: {
            Authorization: "Bearer test_token",
          },
        }
      )

      expect(customerRes.data.customer).toEqual(
        expect.objectContaining({
          groups: [],
        })
      )
    })
  })

  describe("POST /admin/customer-groups/:id", () => {
    beforeEach(async () => {
      try {
        await adminSeeder(dbConnection)
        await customerSeeder(dbConnection)
      } catch (err) {
        console.log(err)
        throw err
      }
    })

    afterEach(async () => {
      const db = useDb()
      await db.teardown()
    })

    it("updates group name & metadata", async () => {
      const api = useApi()

      const id = "customer-group-2"

      const body = {
        name: "vip-customers-v2",
        metadata: {
          metaKey1: `metaValue1`,
        },
      }

      const response = await api.post(`/admin/customer-groups/${id}`, body, {
        headers: {
          Authorization: "Bearer test_token",
        },
      })

      expect(response.status).toEqual(200)
      expect(response.data.customer_group).toEqual(
        expect.objectContaining({
          id: "customer-group-2",
          name: "vip-customers-v2",
          metadata: {
            data1: "value1",
            metaKey1: `metaValue1`,
          },
        })
      )
      expect(response.data.customer_group).not.toHaveProperty("customers")
    })

    it("deletes `metadata` nested key", async () => {
      const api = useApi()

      const id = "customer-group-2"
      // already has some metadata initially

      const body = {
        name: "vip-customers-v2",
        metadata: {
          data1: null, // delete
          data2: "val2", // insert
        },
      }

      const response = await api
        .post(`/admin/customer-groups/${id}?expand=customers`, body, {
          headers: {
            Authorization: "Bearer test_token",
          },
        })
        .catch(console.log)

      expect(response.status).toEqual(200)
      expect(response.data.customer_group).toEqual(
        expect.objectContaining({
          id: "customer-group-2",
          name: "vip-customers-v2",
          metadata: { data1: null, data2: "val2" },
          customers: [],
        })
>>>>>>> c56660fc
      )
    })
  })

  describe("GET /admin/customer-groups", () => {
    beforeEach(async () => {
      try {
        await adminSeeder(dbConnection)
        await customerSeeder(dbConnection)
      } catch (err) {
        console.log(err)
        throw err
      }
    })

    afterEach(async () => {
      const db = useDb()
      await db.teardown()
    })

    it("gets customer group", async () => {
      const api = useApi()

      const id = "customer-group-1"

      const response = await api.get(`/admin/customer-groups/${id}`, {
        headers: {
          Authorization: "Bearer test_token",
        },
      })

      expect(response.status).toEqual(200)
      expect(response.data.customer_group).toEqual(
        expect.objectContaining({
          id: "customer-group-1",
          name: "vip-customers",
        })
      )
      expect(response.data.customer_group).not.toHaveProperty("customers")
    })

    it("gets customer group with `customers` prop", async () => {
      const api = useApi()

      const id = "customer-group-1"

      const response = await api.get(
        `/admin/customer-groups/${id}?expand=customers`,
        {
          headers: {
            Authorization: "Bearer test_token",
          },
        }
      )

      expect(response.status).toEqual(200)
      expect(response.data.customer_group).toEqual(
        expect.objectContaining({
          id: "customer-group-1",
          name: "vip-customers",
        })
      )
      expect(response.data.customer_group.customers).toEqual([])
    })

    it("throws error when a customer group doesn't exist", async () => {
      const api = useApi()

      const id = "test-group-000"

      await api
        .get(`/admin/customer-groups/${id}`, {
          headers: {
            Authorization: "Bearer test_token",
          },
        })
        .catch((err) => {
          expect(err.response.status).toEqual(404)
          expect(err.response.data.type).toEqual("not_found")
          expect(err.response.data.message).toEqual(
            `CustomerGroup with id ${id} was not found`
          )
        })
    })
  })
})<|MERGE_RESOLUTION|>--- conflicted
+++ resolved
@@ -86,11 +86,7 @@
     })
   })
 
-<<<<<<< HEAD
-  describe("POST /admin/customer-groups/{id}/customers/batch", () => {
-=======
   describe("DELETE /admin/customer-groups", () => {
->>>>>>> c56660fc
     beforeEach(async () => {
       try {
         await adminSeeder(dbConnection)
@@ -106,18 +102,6 @@
       await db.teardown()
     })
 
-<<<<<<< HEAD
-    it("adds multiple customers to a group", async () => {
-      const api = useApi()
-
-      const payload = {
-        customer_ids: [{ id: "test-customer-1" }, { id: "test-customer-2" }],
-      }
-
-      const batchAddResponse = await api.post(
-        "/admin/customer-groups/customer-group-1/customers/batch",
-        payload,
-=======
     it("removes customer group from get endpoint", async () => {
       expect.assertions(3)
 
@@ -160,7 +144,6 @@
 
       const customerRes_preDeletion = await api.get(
         `/admin/customers/test-customer-delete-cg?expand=groups`,
->>>>>>> c56660fc
         {
           headers: {
             Authorization: "Bearer test_token",
@@ -168,7 +151,81 @@
         }
       )
 
-<<<<<<< HEAD
+      expect(customerRes_preDeletion.data.customer).toEqual(
+        expect.objectContaining({
+          groups: [
+            expect.objectContaining({
+              id: "test-group-delete",
+              name: "test-group-delete",
+            }),
+          ],
+        })
+      )
+
+      const deleteResponse = await api
+        .delete(`/admin/customer-groups/${id}`, {
+          headers: {
+            Authorization: "Bearer test_token",
+          },
+        })
+        .catch((err) => console.log(err))
+
+      expect(deleteResponse.data).toEqual({
+        id: id,
+        object: "customer_group",
+        deleted: true,
+      })
+
+      const customerRes = await api.get(
+        `/admin/customers/test-customer-delete-cg?expand=groups`,
+        {
+          headers: {
+            Authorization: "Bearer test_token",
+          },
+        }
+      )
+
+      expect(customerRes.data.customer).toEqual(
+        expect.objectContaining({
+          groups: [],
+        })
+      )
+    })
+  })
+
+  describe("POST /admin/customer-groups/{id}/customers/batch", () => {
+    beforeEach(async () => {
+      try {
+        await adminSeeder(dbConnection)
+        await customerSeeder(dbConnection)
+      } catch (err) {
+        console.log(err)
+        throw err
+      }
+    })
+
+    afterEach(async () => {
+      const db = useDb()
+      await db.teardown()
+    })
+
+    it("adds multiple customers to a group", async () => {
+      const api = useApi()
+
+      const payload = {
+        customer_ids: [{ id: "test-customer-1" }, { id: "test-customer-2" }],
+      }
+
+      const batchAddResponse = await api.post(
+        "/admin/customer-groups/customer-group-1/customers/batch",
+        payload,
+        {
+          headers: {
+            Authorization: "Bearer test_token",
+          },
+        }
+      )
+
       expect(batchAddResponse.status).toEqual(200)
       expect(batchAddResponse.data.customer_group).toEqual(
         expect.objectContaining({
@@ -308,45 +365,6 @@
             groups: [],
           }),
         ])
-=======
-      expect(customerRes_preDeletion.data.customer).toEqual(
-        expect.objectContaining({
-          groups: [
-            expect.objectContaining({
-              id: "test-group-delete",
-              name: "test-group-delete",
-            }),
-          ],
-        })
-      )
-
-      const deleteResponse = await api
-        .delete(`/admin/customer-groups/${id}`, {
-          headers: {
-            Authorization: "Bearer test_token",
-          },
-        })
-        .catch((err) => console.log(err))
-
-      expect(deleteResponse.data).toEqual({
-        id: id,
-        object: "customer_group",
-        deleted: true,
-      })
-
-      const customerRes = await api.get(
-        `/admin/customers/test-customer-delete-cg?expand=groups`,
-        {
-          headers: {
-            Authorization: "Bearer test_token",
-          },
-        }
-      )
-
-      expect(customerRes.data.customer).toEqual(
-        expect.objectContaining({
-          groups: [],
-        })
       )
     })
   })
@@ -429,7 +447,6 @@
           metadata: { data1: null, data2: "val2" },
           customers: [],
         })
->>>>>>> c56660fc
       )
     })
   })
