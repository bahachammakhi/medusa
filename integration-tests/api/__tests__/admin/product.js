const path = require("path")

const setupServer = require("../../../helpers/setup-server")
const { useApi } = require("../../../helpers/use-api")
const { initDb, useDb } = require("../../../helpers/use-db")

const adminSeeder = require("../../helpers/admin-seeder")
const productSeeder = require("../../helpers/product-seeder")
<<<<<<< HEAD
const { ProductVariant, Product } = require("@medusajs/medusa")
=======
const { ProductVariant } = require("@medusajs/medusa")
const priceListSeeder = require("../../helpers/price-list-seeder")
>>>>>>> 8fc2307a

jest.setTimeout(50000)

describe("/admin/products", () => {
  let medusaProcess
  let dbConnection

  beforeAll(async () => {
    const cwd = path.resolve(path.join(__dirname, "..", ".."))
    dbConnection = await initDb({ cwd })
    medusaProcess = await setupServer({ cwd, verbose: true })
  })

  afterAll(async () => {
    const db = useDb()
    await db.shutdown()

    medusaProcess.kill()
  })

  describe("GET /admin/products", () => {
    beforeEach(async () => {
      try {
        await productSeeder(dbConnection)
        await adminSeeder(dbConnection)
      } catch (err) {
        console.log(err)
        throw err
      }
    })

    afterEach(async () => {
      const db = useDb()
      await db.teardown()
    })

    it("returns a list of products with all statuses when no status or invalid status is provided", async () => {
      const api = useApi()

      const res = await api
        .get("/admin/products", {
          headers: {
            Authorization: "Bearer test_token",
          },
        })
        .catch((err) => {
          console.log(err)
        })

      expect(res.status).toEqual(200)
      expect(res.data.products).toEqual(
        expect.arrayContaining([
          expect.objectContaining({
            id: "test-product",
            status: "draft",
          }),
          expect.objectContaining({
            id: "test-product1",
            status: "draft",
          }),
        ])
      )
    })

    it("returns a list of all products when no query is provided", async () => {
      const api = useApi()

      const res = await api
        .get("/admin/products?q=", {
          headers: {
            Authorization: "Bearer test_token",
          },
        })
        .catch((err) => {
          console.log(err)
        })

      expect(res.status).toEqual(200)
      expect(res.data.products).toEqual(
        expect.arrayContaining([
          expect.objectContaining({
            id: "test-product",
            status: "draft",
          }),
          expect.objectContaining({
            id: "test-product1",
            status: "draft",
          }),
        ])
      )
    })

    it("returns a list of products where status is proposed", async () => {
      const api = useApi()

      const payload = {
        status: "proposed",
      }

      // update test-product status to proposed
      await api
        .post("/admin/products/test-product", payload, {
          headers: {
            Authorization: "Bearer test_token",
          },
        })
        .catch((err) => {
          console.log(err)
        })

      const response = await api
        .get("/admin/products?status[]=proposed", {
          headers: {
            Authorization: "Bearer test_token",
          },
        })
        .catch((err) => {
          console.log(err)
        })

      expect(response.status).toEqual(200)
      expect(response.data.products).toEqual(
        expect.arrayContaining([
          expect.objectContaining({
            id: "test-product",
            status: "proposed",
          }),
        ])
      )
    })

    it("returns a list of products where status is proposed or published", async () => {
      const api = useApi()

      const notExpected = [
        expect.objectContaining({ status: "draft" }),
        expect.objectContaining({ status: "rejected" }),
        expect.objectContaining({
          id: "test-product_filtering_4",
        }),
      ]

      const response = await api
        .get("/admin/products?status[]=published,proposed", {
          headers: {
            Authorization: "Bearer test_token",
          },
        })
        .catch((err) => {
          console.log(err)
        })

      expect(response.status).toEqual(200)
      expect(response.data.products).toEqual([
        expect.objectContaining({
          id: "test-product_filtering_1",
          status: "proposed",
        }),
        expect.objectContaining({
          id: "test-product_filtering_2",
          status: "published",
        }),
      ])

      for (const notExpect of notExpected) {
        expect(response.data.products).toEqual(
          expect.not.arrayContaining([notExpect])
        )
      }
    })

    it("doesn't expand collection and types", async () => {
      const api = useApi()

      const notExpected = [
        expect.objectContaining({
          collection: expect.any(Object),
          type: expect.any(Object),
        }),
      ]

      const response = await api
        .get("/admin/products?status[]=published,proposed&expand=tags", {
          headers: {
            Authorization: "Bearer test_token",
          },
        })
        .catch((err) => {
          console.log(err)
        })

      expect(response.status).toEqual(200)
      expect(response.data.products).toEqual([
        expect.objectContaining({
          id: "test-product_filtering_1",
          status: "proposed",
        }),
        expect.objectContaining({
          id: "test-product_filtering_2",
          status: "published",
        }),
      ])

      for (const notExpect of notExpected) {
        expect(response.data.products).toEqual(
          expect.not.arrayContaining([notExpect])
        )
      }
    })

    it("returns a list of deleted products with free text query", async () => {
      const api = useApi()

      const response = await api
        .get("/admin/products?deleted_at[gt]=01-26-1990&q=test", {
          headers: {
            Authorization: "Bearer test_token",
          },
        })
        .catch((err) => {
          console.log(err)
        })

      expect(response.status).toEqual(200)
      expect(response.data.products).toEqual([
        expect.objectContaining({
          id: "test-product_filtering_4",
        }),
      ])
    })

    it("returns a list of products with free text query and limit", async () => {
      const api = useApi()

      const response = await api
        .get("/admin/products?q=t&limit=2", {
          headers: {
            Authorization: "Bearer test_token",
          },
        })
        .catch((err) => {
          console.log(err)
        })

      expect(response.status).toEqual(200)
      expect(response.data.products.length).toEqual(2)
    })

    it("returns a list of products with free text query and offset", async () => {
      const api = useApi()

      const response = await api
        .get("/admin/products?q=t&offset=1", {
          headers: {
            Authorization: "Bearer test_token",
          },
        })
        .catch((err) => {
          console.log(err)
        })

      expect(response.status).toEqual(200)
      expect(response.data.products.length).toEqual(4)
    })

    it("returns a list of deleted products", async () => {
      const api = useApi()

      const response = await api
        .get("/admin/products?deleted_at[gt]=01-26-1990", {
          headers: {
            Authorization: "Bearer test_token",
          },
        })
        .catch((err) => {
          console.log(err)
        })

      expect(response.status).toEqual(200)
      expect(response.data.products).toEqual([
        expect.objectContaining({
          id: "test-product_filtering_4",
        }),
      ])
    })

    it("returns a list of products in collection", async () => {
      const api = useApi()

      const notExpected = [
        expect.objectContaining({ collection_id: "test-collection" }),
        expect.objectContaining({ collection_id: "test-collection2" }),
      ]

      const response = await api
        .get("/admin/products?collection_id[]=test-collection1", {
          headers: {
            Authorization: "Bearer test_token",
          },
        })
        .catch((err) => {
          console.log(err)
        })

      expect(response.status).toEqual(200)
      expect(response.data.products).toEqual([
        expect.objectContaining({
          id: "test-product_filtering_1",
          collection_id: "test-collection1",
        }),
        expect.objectContaining({
          id: "test-product_filtering_3",
          collection_id: "test-collection1",
        }),
      ])

      for (const notExpect of notExpected) {
        expect(response.data.products).toEqual(
          expect.not.arrayContaining([notExpect])
        )
      }
    })

    it("returns a list of products with tags", async () => {
      const api = useApi()

      const notExpected = [
        expect.objectContaining({ id: "tag1" }),
        expect.objectContaining({ id: "tag2" }),
        expect.objectContaining({ id: "tag4" }),
      ]

      const response = await api
        .get("/admin/products?tags[]=tag3", {
          headers: {
            Authorization: "Bearer test_token",
          },
        })
        .catch((err) => {
          console.log(err)
        })

      expect(response.status).toEqual(200)
      expect(response.data.products).toEqual([
        expect.objectContaining({
          id: "test-product_filtering_1",
          tags: [expect.objectContaining({ id: "tag3" })],
        }),
        expect.objectContaining({
          id: "test-product_filtering_2",
          tags: [expect.objectContaining({ id: "tag3" })],
        }),
      ])
      for (const product of response.data.products) {
        for (const notExpect of notExpected) {
          expect(product.tags).toEqual(expect.not.arrayContaining([notExpect]))
        }
      }
    })

    it("returns a list of products with tags in a collection", async () => {
      const api = useApi()

      const notExpectedTags = [
        expect.objectContaining({ id: "tag1" }),
        expect.objectContaining({ id: "tag2" }),
        expect.objectContaining({ id: "tag3" }),
      ]

      const notExpectedCollections = [
        expect.objectContaining({ collection_id: "test-collection" }),
        expect.objectContaining({ collection_id: "test-collection2" }),
      ]

      const response = await api
        .get("/admin/products?collection_id[]=test-collection1&tags[]=tag4", {
          headers: {
            Authorization: "Bearer test_token",
          },
        })
        .catch((err) => {
          console.log(err)
        })

      expect(response.status).toEqual(200)
      expect(response.data.products).toEqual([
        expect.objectContaining({
          id: "test-product_filtering_3",
          collection_id: "test-collection1",
          tags: [expect.objectContaining({ id: "tag4" })],
        }),
      ])

      for (const notExpect of notExpectedCollections) {
        expect(response.data.products).toEqual(
          expect.not.arrayContaining([notExpect])
        )
      }

      for (const product of response.data.products) {
        for (const notExpect of notExpectedTags) {
          expect(product.tags).toEqual(expect.not.arrayContaining([notExpect]))
        }
      }
    })

    it("returns a list of products with only giftcard in list", async () => {
      const api = useApi()

      const payload = {
        title: "Test Giftcard",
        is_giftcard: true,
        description: "test-giftcard-description",
        options: [{ title: "Denominations" }],
        variants: [
          {
            title: "Test variant",
            prices: [{ currency_code: "usd", amount: 100 }],
            options: [{ value: "100" }],
          },
        ],
      }

      await api
        .post("/admin/products", payload, {
          headers: {
            Authorization: "Bearer test_token",
          },
        })
        .catch((err) => {
          console.log(err)
        })

      const response = await api
        .get("/admin/products?is_giftcard=true", {
          headers: {
            Authorization: "Bearer test_token",
          },
        })
        .catch((err) => {
          console.log(err)
        })

      expect(response.data.products).toEqual(
        expect.not.arrayContaining([
          expect.objectContaining({ is_giftcard: false }),
        ])
      )

      expect(response.status).toEqual(200)
      expect(response.data.products).toMatchSnapshot([
        {
          title: "Test Giftcard",
          id: expect.stringMatching(/^prod_*/),
          is_giftcard: true,
          description: "test-giftcard-description",
          profile_id: expect.stringMatching(/^sp_*/),
          options: [
            {
              title: "Denominations",
              id: expect.stringMatching(/^opt_*/),
              product_id: expect.stringMatching(/^prod_*/),
              created_at: expect.any(String),
              updated_at: expect.any(String),
            },
          ],

          variants: [
            {
              title: "Test variant",
              id: expect.stringMatching(/^variant_*/),
              product_id: expect.stringMatching(/^prod_*/),
              created_at: expect.any(String),
              updated_at: expect.any(String),
              prices: [
                {
                  id: expect.any(String),
                  currency_code: "usd",
                  amount: 100,
                  variant_id: expect.stringMatching(/^variant_*/),
                  created_at: expect.any(String),
                  updated_at: expect.any(String),
                },
              ],
              options: [
                {
                  id: expect.stringMatching(/^opt_*/),
                  option_id: expect.stringMatching(/^opt_*/),
                  created_at: expect.any(String),
                  variant_id: expect.stringMatching(/^variant_*/),
                  updated_at: expect.any(String),
                },
              ],
            },
          ],
          created_at: expect.any(String),
          updated_at: expect.any(String),
        },
      ])
    })

    it("returns a list of products with child entities", async () => {
      const api = useApi()

      const response = await api
        .get("/admin/products", {
          headers: {
            Authorization: "Bearer test_token",
          },
        })
        .catch((err) => {
          console.log(err)
        })

      response.data.products.sort((a, b) =>
        a.created_at > b.created_at ? 1 : -1
      )

      expect(response.data.products).toMatchSnapshot([
        {
          id: "test-product",
          options: [
            {
              id: expect.stringMatching(/^test-*/),
              product_id: expect.stringMatching(/^test-*/),
              created_at: expect.any(String),
              updated_at: expect.any(String),
            },
          ],
          images: [
            {
              id: expect.stringMatching(/^test-*/),
              created_at: expect.any(String),
              updated_at: expect.any(String),
            },
          ],
          variants: [
            {
              id: "test-variant", // expect.stringMatching(/^test-variant*/),
              created_at: expect.any(String),
              updated_at: expect.any(String),
              product_id: expect.stringMatching(/^test-*/),
              prices: [
                {
                  id: "test-price",
                  variant_id: expect.stringMatching(/^test-variant*/),
                  created_at: expect.any(String),
                  updated_at: expect.any(String),
                },
              ],
              options: [
                {
                  id: expect.stringMatching(/^test-variant-option*/),
                  variant_id: expect.stringMatching(/^test-variant*/),
                  option_id: expect.stringMatching(/^test-opt*/),
                  created_at: expect.any(String),
                  updated_at: expect.any(String),
                },
              ],
            },
            {
              id: "test-variant_2", // expect.stringMatching(/^test-variant*/),
              created_at: expect.any(String),
              updated_at: expect.any(String),
              product_id: expect.stringMatching(/^test-*/),
              prices: [
                {
                  id: expect.stringMatching(/^test-price*/),
                  variant_id: "test-variant_2",
                  created_at: expect.any(String),
                  updated_at: expect.any(String),
                },
              ],
              options: [
                {
                  id: expect.stringMatching(/^test-variant-option*/),
                  variant_id: expect.stringMatching(/^test-variant*/),
                  option_id: expect.stringMatching(/^test-opt*/),
                  created_at: expect.any(String),
                  updated_at: expect.any(String),
                },
              ],
            },
            {
              id: "test-variant_1", // expect.stringMatching(/^test-variant*/),
              created_at: expect.any(String),
              updated_at: expect.any(String),
              product_id: expect.stringMatching(/^test-*/),
              prices: [
                {
                  id: expect.stringMatching(/^test-price*/),
                  variant_id: expect.stringMatching(/^test-variant*/),
                  created_at: expect.any(String),
                  updated_at: expect.any(String),
                },
              ],
              options: [
                {
                  id: expect.stringMatching(/^test-variant-option*/),
                  variant_id: expect.stringMatching(/^test-variant*/),
                  option_id: expect.stringMatching(/^test-opt*/),
                  created_at: expect.any(String),
                  updated_at: expect.any(String),
                },
              ],
            },
            {
              id: "test-variant-sale", // expect.stringMatching(/^test-variant*/),
              created_at: expect.any(String),
              updated_at: expect.any(String),
              product_id: expect.stringMatching(/^test-*/),
              prices: [
                {
                  id: "test-price-sale",
                  variant_id: expect.stringMatching(/^test-variant*/),
                  created_at: expect.any(String),
                  updated_at: expect.any(String),
                },
              ],
              options: [
                {
                  id: expect.stringMatching(/^test-variant-option*/),
                  variant_id: expect.stringMatching(/^test-variant*/),
                  option_id: expect.stringMatching(/^test-opt*/),
                  created_at: expect.any(String),
                  updated_at: expect.any(String),
                },
              ],
            },
          ],
          tags: [
            {
              id: expect.stringMatching(/^tag*/),
              created_at: expect.any(String),
              updated_at: expect.any(String),
            },
          ],
          type: {
            id: expect.stringMatching(/^test-*/),
            created_at: expect.any(String),
            updated_at: expect.any(String),
          },
          collection: {
            id: expect.stringMatching(/^test-*/),
            created_at: expect.any(String),
            updated_at: expect.any(String),
          },
          profile_id: expect.stringMatching(/^sp_*/),
          created_at: expect.any(String),
          updated_at: expect.any(String),
        },
        {
          id: "test-product1",
          created_at: expect.any(String),
          options: [],
          variants: [
            {
              id: "test-variant_4", // expect.stringMatching(/^test-variant*/),
              created_at: expect.any(String),
              updated_at: expect.any(String),
              product_id: expect.stringMatching(/^test-*/),
              prices: [
                {
                  id: expect.stringMatching(/^test-price*/),
                  variant_id: expect.stringMatching(/^test-variant*/),
                  created_at: expect.any(String),
                  updated_at: expect.any(String),
                },
              ],
              options: [
                {
                  id: expect.stringMatching(/^test-variant-option*/),
                  variant_id: expect.stringMatching(/^test-variant*/),
                  option_id: expect.stringMatching(/^test-opt*/),
                  created_at: expect.any(String),
                  updated_at: expect.any(String),
                },
              ],
            },
            {
              id: "test-variant_3", // expect.stringMatching(/^test-variant*/),
              created_at: expect.any(String),
              updated_at: expect.any(String),
              product_id: expect.stringMatching(/^test-*/),
              prices: [
                {
                  id: expect.stringMatching(/^test-price*/),
                  variant_id: expect.stringMatching(/^test-variant*/),
                  created_at: expect.any(String),
                  updated_at: expect.any(String),
                },
              ],
              options: [
                {
                  id: expect.stringMatching(/^test-variant-option*/),
                  variant_id: expect.stringMatching(/^test-variant*/),
                  option_id: expect.stringMatching(/^test-opt*/),
                  created_at: expect.any(String),
                  updated_at: expect.any(String),
                },
              ],
            },
          ],
          tags: [
            {
              id: expect.stringMatching(/^tag*/),
              created_at: expect.any(String),
              updated_at: expect.any(String),
            },
          ],
          type: {
            id: expect.stringMatching(/^test-*/),
            created_at: expect.any(String),
            updated_at: expect.any(String),
          },
          collection: {
            id: expect.stringMatching(/^test-*/),
            created_at: expect.any(String),
            updated_at: expect.any(String),
          },
          profile_id: expect.stringMatching(/^sp_*/),
          updated_at: expect.any(String),
        },
        {
          id: "test-product_filtering_1",
          profile_id: expect.stringMatching(/^sp_*/),
          created_at: expect.any(String),
          type: expect.any(Object),
          collection: expect.any(Object),
          options: expect.any(Array),
          tags: expect.any(Array),
          variants: expect.any(Array),
          updated_at: expect.any(String),
        },
        {
          id: "test-product_filtering_2",
          profile_id: expect.stringMatching(/^sp_*/),
          created_at: expect.any(String),
          type: expect.any(Object),
          collection: expect.any(Object),
          options: expect.any(Array),
          tags: expect.any(Array),
          variants: expect.any(Array),
          updated_at: expect.any(String),
        },
        {
          id: "test-product_filtering_3",
          profile_id: expect.stringMatching(/^sp_*/),
          created_at: expect.any(String),
          type: expect.any(Object),
          collection: expect.any(Object),
          options: expect.any(Array),
          tags: expect.any(Array),
          variants: expect.any(Array),
          updated_at: expect.any(String),
        },
      ])
    })
  })

  describe("POST /admin/products", () => {
    beforeEach(async () => {
      try {
        await productSeeder(dbConnection)
        await adminSeeder(dbConnection)
      } catch (err) {
        console.log(err)
        throw err
      }
    })

    afterEach(async () => {
      const db = useDb()
      await db.teardown()
    })

    it("creates a product", async () => {
      const api = useApi()

      const payload = {
        title: "Test",
        description: "test-product-description",
        type: { value: "test-type" },
        images: ["test-image.png", "test-image-2.png"],
        collection_id: "test-collection",
        tags: [{ value: "123" }, { value: "456" }],
        options: [{ title: "size" }, { title: "color" }],
        variants: [
          {
            title: "Test variant",
            inventory_quantity: 10,
            prices: [
              {
                currency_code: "usd",
                amount: 100,
              },
              {
                currency_code: "eur",
                amount: 45,
              },
              {
                currency_code: "dkk",
                amount: 30,
              },
            ],
            options: [{ value: "large" }, { value: "green" }],
          },
        ],
      }

      const response = await api
        .post("/admin/products", payload, {
          headers: {
            Authorization: "Bearer test_token",
          },
        })
        .catch((err) => {
          console.log(err)
        })

      expect(response.status).toEqual(200)
      expect(response.data.product).toMatchSnapshot({
        id: expect.stringMatching(/^prod_*/),
        title: "Test",
        discountable: true,
        is_giftcard: false,
        handle: "test",
        status: "draft",
        created_at: expect.any(String),
        updated_at: expect.any(String),
        profile_id: expect.stringMatching(/^sp_*/),
        images: [
          {
            id: expect.any(String),
            url: "test-image.png",
            created_at: expect.any(String),
            updated_at: expect.any(String),
          },
          {
            id: expect.any(String),
            url: "test-image-2.png",
            created_at: expect.any(String),
            updated_at: expect.any(String),
          },
        ],
        thumbnail: "test-image.png",
        tags: [
          {
            id: expect.any(String),
            value: "123",
            created_at: expect.any(String),
            updated_at: expect.any(String),
          },
          {
            id: expect.any(String),
            value: "456",
            created_at: expect.any(String),
            updated_at: expect.any(String),
          },
        ],
        type: {
          value: "test-type",
          created_at: expect.any(String),
          updated_at: expect.any(String),
        },
        collection: {
          id: "test-collection",
          title: "Test collection",
          created_at: expect.any(String),
          updated_at: expect.any(String),
        },
        options: [
          {
            id: expect.stringMatching(/^opt_*/),
            product_id: expect.stringMatching(/^prod_*/),
            title: "size",
            created_at: expect.any(String),
            updated_at: expect.any(String),
          },
          {
            id: expect.stringMatching(/^opt_*/),
            product_id: expect.stringMatching(/^prod_*/),
            title: "color",
            created_at: expect.any(String),
            updated_at: expect.any(String),
          },
        ],
        variants: [
          {
            id: expect.stringMatching(/^variant_*/),
            product_id: expect.stringMatching(/^prod_*/),
            updated_at: expect.any(String),
            created_at: expect.any(String),
            title: "Test variant",
            prices: [
              {
                id: expect.stringMatching(/^ma_*/),
                currency_code: "usd",
                amount: 100,
                created_at: expect.any(String),
                updated_at: expect.any(String),
                variant_id: expect.stringMatching(/^variant_*/),
              },
              {
                id: expect.stringMatching(/^ma_*/),
                currency_code: "eur",
                amount: 45,
                created_at: expect.any(String),
                updated_at: expect.any(String),
                variant_id: expect.stringMatching(/^variant_*/),
              },
              {
                id: expect.stringMatching(/^ma_*/),
                currency_code: "dkk",
                amount: 30,
                created_at: expect.any(String),
                updated_at: expect.any(String),
                variant_id: expect.stringMatching(/^variant_*/),
              },
            ],
            options: [
              {
                value: "large",
                created_at: expect.any(String),
                updated_at: expect.any(String),
                variant_id: expect.stringMatching(/^variant_*/),
                option_id: expect.stringMatching(/^opt_*/),
                id: expect.stringMatching(/^optval_*/),
              },
              {
                value: "green",
                created_at: expect.any(String),
                updated_at: expect.any(String),
                variant_id: expect.stringMatching(/^variant_*/),
                option_id: expect.stringMatching(/^opt_*/),
                id: expect.stringMatching(/^optval_*/),
              },
            ],
          },
        ],
      })
    })

    it("creates a product that is not discountable", async () => {
      const api = useApi()

      const payload = {
        title: "Test",
        discountable: false,
        description: "test-product-description",
        type: { value: "test-type" },
        images: ["test-image.png", "test-image-2.png"],
        collection_id: "test-collection",
        tags: [{ value: "123" }, { value: "456" }],
        options: [{ title: "size" }, { title: "color" }],
        variants: [
          {
            title: "Test variant",
            inventory_quantity: 10,
            prices: [{ currency_code: "usd", amount: 100 }],
            options: [{ value: "large" }, { value: "green" }],
          },
        ],
      }

      const response = await api
        .post("/admin/products", payload, {
          headers: {
            Authorization: "Bearer test_token",
          },
        })
        .catch((err) => {
          console.log(err)
        })

      expect(response.status).toEqual(200)
      expect(response.data.product).toEqual(
        expect.objectContaining({
          discountable: false,
        })
      )
    })

    it("Sets variant ranks when creating a product", async () => {
      const api = useApi()

      const payload = {
        title: "Test product - 1",
        description: "test-product-description 1",
        type: { value: "test-type 1" },
        images: ["test-image.png", "test-image-2.png"],
        collection_id: "test-collection",
        tags: [{ value: "123" }, { value: "456" }],
        options: [{ title: "size" }, { title: "color" }],
        variants: [
          {
            title: "Test variant 1",
            inventory_quantity: 10,
            prices: [{ currency_code: "usd", amount: 100 }],
            options: [{ value: "large" }, { value: "green" }],
          },
          {
            title: "Test variant 2",
            inventory_quantity: 10,
            prices: [{ currency_code: "usd", amount: 100 }],
            options: [{ value: "large" }, { value: "green" }],
          },
        ],
      }

      const creationResponse = await api
        .post("/admin/products", payload, {
          headers: {
            Authorization: "Bearer test_token",
          },
        })
        .catch((err) => {
          console.log(err)
        })

      expect(creationResponse.status).toEqual(200)

      const productId = creationResponse.data.product.id

      const response = await api
        .get(`/admin/products/${productId}`, {
          headers: {
            Authorization: "Bearer test_token",
          },
        })
        .catch((err) => {
          console.log(err)
        })

      expect(response.data.product).toEqual(
        expect.objectContaining({
          title: "Test product - 1",
          variants: [
            expect.objectContaining({
              title: "Test variant 1",
            }),
            expect.objectContaining({
              title: "Test variant 2",
            }),
          ],
        })
      )
    })

    it("creates a giftcard", async () => {
      const api = useApi()

      const payload = {
        title: "Test Giftcard",
        is_giftcard: true,
        description: "test-giftcard-description",
        options: [{ title: "Denominations" }],
        variants: [
          {
            title: "Test variant",
            prices: [{ currency_code: "usd", amount: 100 }],
            options: [{ value: "100" }],
          },
        ],
      }

      const response = await api
        .post("/admin/products", payload, {
          headers: {
            Authorization: "Bearer test_token",
          },
        })
        .catch((err) => {
          console.log(err)
        })

      expect(response.status).toEqual(200)

      expect(response.data.product).toEqual(
        expect.objectContaining({
          title: "Test Giftcard",
          discountable: false,
        })
      )
    })

    it("updates a product (update prices, tags, update status, delete collection, delete type, replaces images)", async () => {
      const api = useApi()

      const payload = {
        collection_id: null,
        variants: [
          {
            id: "test-variant",
            prices: [
              {
<<<<<<< HEAD
                currency_code: "eur",
                type: "default",
                amount: 150,
              },
              {
=======
>>>>>>> 8fc2307a
                currency_code: "usd",
                amount: 75,
              },
            ],
          },
        ],
        tags: [{ value: "123" }],
        images: ["test-image-2.png"],
        type: { value: "test-type-2" },
        status: "published",
      }

      const response = await api
        .post("/admin/products/test-product", payload, {
          headers: {
            Authorization: "Bearer test_token",
          },
        })
        .catch((err) => {
          console.log(err)
        })

      const response_1 = await dbConnection.manager.find(ProductVariant, {
        relations: ["prices"],
      })
      // , {
      //   where: {
      //     id: "test-variant",
      //   },
      //   relations: ["prices"],
      // })

      console.log(response_1)

      expect(response.status).toEqual(200)

      console.log(response.data.product.variants[0].prices)
      expect(response.data.product).toMatchSnapshot({
        id: "test-product",
        created_at: expect.any(String),
        description: "test-product-description",
        discountable: true,
        handle: "test-product",
        images: [
          {
            created_at: expect.any(String),
            deleted_at: null,
            id: expect.stringMatching(/^img_*/),
            metadata: null,
            updated_at: expect.any(String),
            url: "test-image-2.png",
          },
        ],
        is_giftcard: false,
        options: [
          {
            created_at: expect.any(String),
            id: "test-option",
            product_id: "test-product",
            title: "test-option",
            updated_at: expect.any(String),
          },
        ],
        profile_id: expect.stringMatching(/^sp_*/),
        status: "published",
        tags: [
          {
            created_at: expect.any(String),
            id: "tag1",
            updated_at: expect.any(String),
            value: "123",
          },
        ],
        thumbnail: "test-image-2.png",
        title: "Test product",
        type: {
          created_at: expect.any(String),
          id: expect.stringMatching(/^ptyp_*/),
          updated_at: expect.any(String),
          value: "test-type-2",
        },
        type_id: expect.stringMatching(/^ptyp_*/),
        updated_at: expect.any(String),
        variants: [
          {
            allow_backorder: false,
            barcode: "test-barcode",
            created_at: expect.any(String),
            ean: "test-ean",
            id: "test-variant",
            inventory_quantity: 10,
            manage_inventory: true,
            options: [
              {
                created_at: expect.any(String),
                deleted_at: null,
                id: "test-variant-option",
                metadata: null,
                option_id: "test-option",
                updated_at: expect.any(String),
                value: "Default variant",
                variant_id: "test-variant",
              },
            ],
            origin_country: null,
            prices: [
              {
<<<<<<< HEAD
                amount: 100,
                created_at: expect.any(String),
                currency_code: "usd",
                id: "test-price",
                type: "default",
                customer_groups: [],
                max_quantity: null,
                min_quantity: null,
                updated_at: expect.any(String),
                variant_id: "test-variant",
              },
              {
                amount: 150,
                created_at: expect.any(String),
                currency_code: "eur",
                id: expect.stringMatching(/^ma_*/),
                customer_groups: [],
                max_quantity: null,
                min_quantity: null,
                type: "default",
=======
                amount: 75,
                created_at: expect.any(String),
                currency_code: "usd",
                id: "test-price",
>>>>>>> 8fc2307a
                updated_at: expect.any(String),
                variant_id: "test-variant",
              },
            ],
            product_id: "test-product",
            sku: "test-sku",
            title: "Test variant",
            upc: "test-upc",
            updated_at: expect.any(String),
          },
        ],
      })
    })

    it("updates product (removes images when empty array included)", async () => {
      const api = useApi()

      const payload = {
        images: [],
      }

      const response = await api
        .post("/admin/products/test-product", payload, {
          headers: {
            Authorization: "Bearer test_token",
          },
        })
        .catch((err) => {
          console.log(err)
        })

      expect(response.status).toEqual(200)

      expect(response.data.product.images.length).toEqual(0)
    })

    it("fails to update product with invalid status", async () => {
      const api = useApi()

      const payload = {
        status: null,
      }

      try {
        await api.post("/admin/products/test-product", payload, {
          headers: {
            Authorization: "Bearer test_token",
          },
        })
      } catch (e) {
        expect(e.response.status).toEqual(400)
        expect(e.response.data.type).toEqual("invalid_data")
      }
    })

    it("updates a product (variant ordering)", async () => {
      const api = useApi()

      const payload = {
        collection_id: null,
        type: null,
        variants: [
          {
            id: "test-variant",
          },
          {
            id: "test-variant_1",
          },
          {
            id: "test-variant_2",
          },
        ],
      }

      const response = await api
        .post("/admin/products/test-product", payload, {
          headers: {
            Authorization: "Bearer test_token",
          },
        })
        .catch((err) => {
          console.log(err)
        })

      expect(response.status).toEqual(200)

      expect(response.data.product).toEqual(
        expect.objectContaining({
          title: "Test product",
          variants: [
            expect.objectContaining({
              id: "test-variant",
              title: "Test variant",
            }),
            expect.objectContaining({
              id: "test-variant_1",
              title: "Test variant rank (1)",
            }),
            expect.objectContaining({
              id: "test-variant_2",
              title: "Test variant rank (2)",
            }),
          ],
          type: null,
          collection: null,
        })
      )
    })

    it("add option", async () => {
      const api = useApi()

      const payload = {
        title: "should_add",
      }

      const response = await api
        .post("/admin/products/test-product/options", payload, {
          headers: {
            Authorization: "Bearer test_token",
          },
        })
        .catch((err) => {
          console.log(err)
        })

      expect(response.status).toEqual(200)

      expect(response.data.product).toEqual(
        expect.objectContaining({
          options: expect.arrayContaining([
            expect.objectContaining({
              title: "should_add",
              product_id: "test-product",
            }),
          ]),
        })
      )
    })
  })

  describe("updates a variant's default prices (ignores prices associated with a Price List)", () => {
    beforeEach(async () => {
      try {
        await productSeeder(dbConnection)
        await adminSeeder(dbConnection)
        await priceListSeeder(dbConnection)
      } catch (err) {
        console.log(err)
        throw err
      }
    })

    afterEach(async () => {
      const db = useDb()
      await db.teardown()
    })

    it("successfully updates a variant's default prices by changing an existing price (currency_code)", async () => {
      const api = useApi()
      const data = {
        prices: [
          {
            currency_code: "usd",
            amount: 1500,
          },
        ],
      }

      const response = await api
        .post("/admin/products/test-product/variants/test-variant", data, {
          headers: {
            Authorization: "Bearer test_token",
          },
        })
        .catch((err) => {
          console.log(err)
        })

      expect(response.status).toEqual(200)

      expect(response.data).toEqual({
        product: expect.objectContaining({
          id: "test-product",
          variants: expect.arrayContaining([
            expect.objectContaining({
              id: "test-variant",
              prices: expect.arrayContaining([
                expect.objectContaining({
                  amount: 1500,
                  currency_code: "usd",
                }),
                expect.objectContaining({
                  id: "ma_test_1",
                  amount: 100,
                  currency_code: "usd",
                  min_quantity: 1,
                  max_quantity: 100,
                  variant_id: "test-variant",
                  price_list_id: "pl_no_customer_groups",
                }),
                expect.objectContaining({
                  id: "ma_test_2",
                  amount: 80,
                  currency_code: "usd",
                  min_quantity: 101,
                  max_quantity: 500,
                  variant_id: "test-variant",
                  price_list_id: "pl_no_customer_groups",
                }),
                expect.objectContaining({
                  id: "ma_test_3",
                  amount: 50,
                  currency_code: "usd",
                  min_quantity: 501,
                  max_quantity: 1000,
                  variant_id: "test-variant",
                  price_list_id: "pl_no_customer_groups",
                }),
              ]),
            }),
          ]),
        }),
      })
    })

    it("successfully updates a variant's price by changing an existing price (given a region_id)", async () => {
      const api = useApi()
      const data = {
        prices: [
          {
<<<<<<< HEAD
            currency_code: "usd",
            amount: 50,
            type: "sale",
          },
          {
            currency_code: "eur",
            type: "default",
            amount: 4500,
=======
            region_id: "test-region",
            amount: 1500,
>>>>>>> 8fc2307a
          },
        ],
      }

      const response = await api
        .post("/admin/products/test-product1/variants/test-variant_3", data, {
          headers: {
            Authorization: "Bearer test_token",
          },
        })
        .catch((err) => {
          console.log(err)
        })

      expect(response.status).toEqual(200)

      expect(response.data.product).toEqual(
        expect.objectContaining({
          variants: expect.arrayContaining([
            expect.objectContaining({
              id: "test-variant_3",
              prices: expect.arrayContaining([
                expect.objectContaining({
                  amount: 1500,
                  currency_code: "usd",
                  region_id: "test-region",
                }),
              ]),
            }),
          ]),
        })
      )
    })

<<<<<<< HEAD
      updatedVariant.prices.sort((p1, p2) => p1.amount - p2.amount)

      expect(updatedVariant).toMatchSnapshot({
        id: "test-variant",
        allow_backorder: false,
        barcode: "test-barcode",
        ean: "test-ean",
        inventory_quantity: 10,
        manage_inventory: true,
=======
    it("successfully updates a variant's prices by adding a new price", async () => {
      const api = useApi()
      const data = {
        title: "Test variant prices",
>>>>>>> 8fc2307a
        prices: [
          // usd price coming from the product seeder
          {
<<<<<<< HEAD
            id: "test-price",
            amount: 100,
            currency_code: "usd",
            created_at: expect.any(String),
            updated_at: expect.any(String),
            type: "default",
            variant_id: "test-variant",
          },
          {
            id: expect.stringMatching(/^ma_*/),
            amount: 4500,
=======
            currency_code: "usd",
            amount: 100,
          },
          {
>>>>>>> 8fc2307a
            currency_code: "eur",
            amount: 4500,
          },
        ],
      }

      const response = await api
        .post("/admin/products/test-product/variants/test-variant", data, {
          headers: {
            Authorization: "Bearer test_token",
          },
        })
        .catch((err) => {
          console.log(err)
        })

      expect(response.status).toEqual(200)

      expect(response.data).toEqual(
        expect.objectContaining({
          product: expect.objectContaining({
            id: "test-product",
            variants: expect.arrayContaining([
              expect.objectContaining({
                id: "test-variant",
                prices: expect.arrayContaining([
                  expect.objectContaining({
                    amount: 100,
                    currency_code: "usd",
                  }),
                  expect.objectContaining({
                    amount: 4500,
                    currency_code: "eur",
                  }),
                  expect.objectContaining({
                    id: "ma_test_1",
                    amount: 100,
                    currency_code: "usd",
                    min_quantity: 1,
                    max_quantity: 100,
                    variant_id: "test-variant",
                    price_list_id: "pl_no_customer_groups",
                  }),
                  expect.objectContaining({
                    id: "ma_test_2",
                    amount: 80,
                    currency_code: "usd",
                    min_quantity: 101,
                    max_quantity: 500,
                    variant_id: "test-variant",
                    price_list_id: "pl_no_customer_groups",
                  }),
                  expect.objectContaining({
                    id: "ma_test_3",
                    amount: 50,
                    currency_code: "usd",
                    min_quantity: 501,
                    max_quantity: 1000,
                    variant_id: "test-variant",
                    price_list_id: "pl_no_customer_groups",
                  }),
                ]),
              }),
            ]),
          }),
        })
      )
    })

    it("successfully updates a variant's prices by replacing a price", async () => {
      const api = useApi()
      const data = {
        prices: [
          {
            currency_code: "usd",
            amount: 4500,
          },
        ],
      }

      const response = await api
        .post("/admin/products/test-product/variants/test-variant", data, {
          headers: {
            Authorization: "Bearer test_token",
          },
        })
        .catch((err) => {
          console.log(err)
        })

      expect(response.status).toEqual(200)

      expect(response.data.product.variants[0].prices.length).toEqual(
        4 // 3 prices from Price List + 1 default price
      )
      expect(response.data.product.variants[0].prices).toEqual(
        expect.arrayContaining([
          expect.objectContaining({
            amount: 4500,
            currency_code: "usd",
          }),
          expect.objectContaining({
            id: "ma_test_1",
            amount: 100,
            currency_code: "usd",
            min_quantity: 1,
            max_quantity: 100,
            variant_id: "test-variant",
            price_list_id: "pl_no_customer_groups",
          }),
          expect.objectContaining({
            id: "ma_test_2",
            amount: 80,
            currency_code: "usd",
            min_quantity: 101,
            max_quantity: 500,
            variant_id: "test-variant",
            price_list_id: "pl_no_customer_groups",
          }),
          expect.objectContaining({
            id: "ma_test_3",
            amount: 50,
            currency_code: "usd",
            min_quantity: 501,
            max_quantity: 1000,
            variant_id: "test-variant",
            price_list_id: "pl_no_customer_groups",
          }),
        ])
      )
    })

    it("successfully updates a variant's prices by deleting a price and adding another price", async () => {
      const api = useApi()
      const data = {
        prices: [
          {
            currency_code: "dkk",
            amount: 8000,
          },
          {
            currency_code: "eur",
            amount: 900,
          },
        ],
      }

      const response = await api
        .post("/admin/products/test-product/variants/test-variant", data, {
          headers: {
            Authorization: "Bearer test_token",
          },
        })
        .catch((err) => {
          console.log(err)
        })

      expect(response.status).toEqual(200)

<<<<<<< HEAD
      expect(
        response.data.product.variants.find((v) => v.id === "test-variant")
          .prices.length
      ).toEqual(0)
=======
      expect(response.data.product.variants[0].prices.length).toEqual(
        5 // 2 default prices + 3 prices from Price List
      )
      expect(response.data.product.variants[0].prices).toEqual(
        expect.arrayContaining([
          expect.objectContaining({
            amount: 8000,
            currency_code: "dkk",
          }),
          expect.objectContaining({
            amount: 900,
            currency_code: "eur",
          }),
          expect.objectContaining({
            id: "ma_test_1",
            amount: 100,
            currency_code: "usd",
            min_quantity: 1,
            max_quantity: 100,
            variant_id: "test-variant",
            price_list_id: "pl_no_customer_groups",
          }),
          expect.objectContaining({
            id: "ma_test_2",
            amount: 80,
            currency_code: "usd",
            min_quantity: 101,
            max_quantity: 500,
            variant_id: "test-variant",
            price_list_id: "pl_no_customer_groups",
          }),
          expect.objectContaining({
            id: "ma_test_3",
            amount: 50,
            currency_code: "usd",
            min_quantity: 501,
            max_quantity: 1000,
            variant_id: "test-variant",
            price_list_id: "pl_no_customer_groups",
          }),
        ])
      )
>>>>>>> 8fc2307a
    })

    it("successfully updates a variant's prices by updating an existing price (using region_id) and adding another price", async () => {
      const api = useApi()
      const data = {
        prices: [
          {
<<<<<<< HEAD
            id: "test-price3",
=======
            region_id: "test-region",
>>>>>>> 8fc2307a
            amount: 8000,
          },
          {
            region_id: "test-region",
            amount: 900,
          },
        ],
      }

      const response = await api
        .post(
          "/admin/products/test-product1/variants/test-variant_3?region_id=test-region",
          data,
          {
            headers: {
              Authorization: "Bearer test_token",
            },
          }
        )
        .catch((err) => {
          console.log(err)
        })

      expect(response.status).toEqual(200)

      expect(response.data.product.variants[1].prices.length).toEqual(
        data.prices.length
      )

      expect(response.data.product.variants[1].prices).toEqual(
        expect.arrayContaining([
          expect.objectContaining({
            amount: 8000,
            currency_code: "usd",
            region_id: "test-region",
          }),
          expect.objectContaining({
            amount: 900,
            region_id: "test-region",
            type: "sale",
          }),
        ])
      )
    })
  })

  describe("testing for soft-deletion + uniqueness on handles, collection and variant properties", () => {
    beforeEach(async () => {
      try {
        await productSeeder(dbConnection)
        await adminSeeder(dbConnection)
      } catch (err) {
        console.log(err)
        throw err
      }
    })

    afterEach(async () => {
      const db = useDb()
      await db.teardown()
    })

    it("successfully deletes a product", async () => {
      const api = useApi()

      const response = await api
        .delete("/admin/products/test-product", {
          headers: {
            Authorization: "Bearer test_token",
          },
        })
        .catch((err) => {
          console.log(err)
        })

      expect(response.status).toEqual(200)

      expect(response.data).toEqual(
        expect.objectContaining({
          id: "test-product",
          deleted: true,
        })
      )
    })

    it("successfully deletes a product and variants", async () => {
      const api = useApi()

      const variantPre = await dbConnection.manager.findOne(ProductVariant, {
        id: "test-variant",
      })

      expect(variantPre).not.toEqual(undefined)

      const response = await api
        .delete("/admin/products/test-product", {
          headers: {
            Authorization: "Bearer test_token",
          },
        })
        .catch((err) => {
          console.log(err)
        })

      expect(response.status).toEqual(200)

      expect(response.data).toEqual(
        expect.objectContaining({
          id: "test-product",
          deleted: true,
        })
      )

      const variant = await dbConnection.manager.findOne(ProductVariant, {
        id: "test-variant",
      })

      expect(variant).toEqual(undefined)
    })

    it("successfully creates product with soft-deleted product handle and deletes it again", async () => {
      const api = useApi()

      // First we soft-delete the product
      const response = await api
        .delete("/admin/products/test-product", {
          headers: {
            Authorization: "Bearer test_token",
          },
        })
        .catch((err) => {
          console.log(err)
        })

      expect(response.status).toEqual(200)
      expect(response.data.id).toEqual("test-product")

      // Lets try to create a product with same handle as deleted one
      const payload = {
        title: "Test product",
        handle: "test-product",
        description: "test-product-description",
        type: { value: "test-type" },
        images: ["test-image.png", "test-image-2.png"],
        collection_id: "test-collection",
        tags: [{ value: "123" }, { value: "456" }],
        options: [{ title: "size" }, { title: "color" }],
        variants: [
          {
            title: "Test variant",
            inventory_quantity: 10,
            prices: [{ currency_code: "usd", amount: 100 }],
            options: [{ value: "large" }, { value: "green" }],
          },
        ],
      }

      const res = await api.post("/admin/products", payload, {
        headers: {
          Authorization: "Bearer test_token",
        },
      })

      expect(res.status).toEqual(200)
      expect(res.data.product.handle).toEqual("test-product")

      // Delete product again to ensure uniqueness is enforced in all cases
      const response2 = await api
        .delete("/admin/products/test-product", {
          headers: {
            Authorization: "Bearer test_token",
          },
        })
        .catch((err) => {
          console.log(err)
        })

      expect(response2.status).toEqual(200)
      expect(response2.data.id).toEqual("test-product")
    })

    it("should fail when creating a product with a handle that already exists", async () => {
      const api = useApi()

      // Lets try to create a product with same handle as deleted one
      const payload = {
        title: "Test product",
        handle: "test-product",
        description: "test-product-description",
        type: { value: "test-type" },
        images: ["test-image.png", "test-image-2.png"],
        collection_id: "test-collection",
        tags: [{ value: "123" }, { value: "456" }],
        options: [{ title: "size" }, { title: "color" }],
        variants: [
          {
            title: "Test variant",
            inventory_quantity: 10,
            prices: [{ currency_code: "usd", amount: 100 }],
            options: [{ value: "large" }, { value: "green" }],
          },
        ],
      }

      try {
        await api.post("/admin/products", payload, {
          headers: {
            Authorization: "Bearer test_token",
          },
        })
      } catch (error) {
        expect(error.response.data.message).toMatch(
          "Product with handle test-product already exists."
        )
      }
    })

    it("successfully deletes product collection", async () => {
      const api = useApi()

      // First we soft-delete the product collection
      const response = await api
        .delete("/admin/collections/test-collection", {
          headers: {
            Authorization: "Bearer test_token",
          },
        })
        .catch((err) => {
          console.log(err)
        })

      expect(response.status).toEqual(200)
      expect(response.data.id).toEqual("test-collection")
    })

    it("successfully creates soft-deleted product collection", async () => {
      const api = useApi()

      const response = await api
        .delete("/admin/collections/test-collection", {
          headers: {
            Authorization: "Bearer test_token",
          },
        })
        .catch((err) => {
          console.log(err)
        })

      expect(response.status).toEqual(200)
      expect(response.data.id).toEqual("test-collection")

      // Lets try to create a product collection with same handle as deleted one
      const payload = {
        title: "Another test collection",
        handle: "test-collection",
      }

      const res = await api.post("/admin/collections", payload, {
        headers: {
          Authorization: "Bearer test_token",
        },
      })

      expect(res.status).toEqual(200)
      expect(res.data.collection.handle).toEqual("test-collection")
    })

    it("should fail when creating a collection with a handle that already exists", async () => {
      const api = useApi()

      // Lets try to create a collection with same handle as deleted one
      const payload = {
        title: "Another test collection",
        handle: "test-collection",
      }

      try {
        await api.post("/admin/collections", payload, {
          headers: {
            Authorization: "Bearer test_token",
          },
        })
      } catch (error) {
        expect(error.response.data.message).toMatch(
          "Product_collection with handle test-collection already exists."
        )
      }
    })

    it("successfully creates soft-deleted product variant", async () => {
      const api = useApi()

      const product = await api
        .get("/admin/products/test-product", {
          headers: {
            Authorization: "bearer test_token",
          },
        })
        .catch((err) => {
          console.log(err)
        })

      const response = await api
        .delete("/admin/products/test-product/variants/test-variant", {
          headers: {
            Authorization: "Bearer test_token",
          },
        })
        .catch((err) => {
          console.log(err)
        })

      expect(response.status).toEqual(200)
      expect(response.data.variant_id).toEqual("test-variant")

      const payload = {
        title: "Second variant",
        sku: "test-sku",
        ean: "test-ean",
        upc: "test-upc",
        barcode: "test-barcode",
        prices: [
          {
            currency_code: "usd",
            amount: 100,
          },
        ],
        options: [{ option_id: "test-option", value: "inserted value" }],
      }

      const res = await api
        .post("/admin/products/test-product/variants", payload, {
          headers: {
            Authorization: "Bearer test_token",
          },
        })
        .catch((err) => console.log(err))

      expect(res.status).toEqual(200)
      expect(res.data.product.variants).toEqual(
        expect.arrayContaining([
          expect.objectContaining({
            title: "Second variant",
            sku: "test-sku",
            ean: "test-ean",
            upc: "test-upc",
            barcode: "test-barcode",
          }),
        ])
      )
    })
  })
})<|MERGE_RESOLUTION|>--- conflicted
+++ resolved
@@ -6,12 +6,8 @@
 
 const adminSeeder = require("../../helpers/admin-seeder")
 const productSeeder = require("../../helpers/product-seeder")
-<<<<<<< HEAD
-const { ProductVariant, Product } = require("@medusajs/medusa")
-=======
-const { ProductVariant } = require("@medusajs/medusa")
+const { ProductVariant, Product, MoneyAmount } = require("@medusajs/medusa")
 const priceListSeeder = require("../../helpers/price-list-seeder")
->>>>>>> 8fc2307a
 
 jest.setTimeout(50000)
 
@@ -22,7 +18,7 @@
   beforeAll(async () => {
     const cwd = path.resolve(path.join(__dirname, "..", ".."))
     dbConnection = await initDb({ cwd })
-    medusaProcess = await setupServer({ cwd, verbose: true })
+    medusaProcess = await setupServer({ cwd })
   })
 
   afterAll(async () => {
@@ -832,6 +828,8 @@
           console.log(err)
         })
 
+      console.log(response.data.product.variants[0].prices)
+
       expect(response.status).toEqual(200)
       expect(response.data.product).toMatchSnapshot({
         id: expect.stringMatching(/^prod_*/),
@@ -1108,14 +1106,10 @@
             id: "test-variant",
             prices: [
               {
-<<<<<<< HEAD
                 currency_code: "eur",
-                type: "default",
                 amount: 150,
               },
               {
-=======
->>>>>>> 8fc2307a
                 currency_code: "usd",
                 amount: 75,
               },
@@ -1223,13 +1217,10 @@
             origin_country: null,
             prices: [
               {
-<<<<<<< HEAD
                 amount: 100,
                 created_at: expect.any(String),
                 currency_code: "usd",
                 id: "test-price",
-                type: "default",
-                customer_groups: [],
                 max_quantity: null,
                 min_quantity: null,
                 updated_at: expect.any(String),
@@ -1240,16 +1231,9 @@
                 created_at: expect.any(String),
                 currency_code: "eur",
                 id: expect.stringMatching(/^ma_*/),
-                customer_groups: [],
                 max_quantity: null,
                 min_quantity: null,
-                type: "default",
-=======
-                amount: 75,
-                created_at: expect.any(String),
                 currency_code: "usd",
-                id: "test-price",
->>>>>>> 8fc2307a
                 updated_at: expect.any(String),
                 variant_id: "test-variant",
               },
@@ -1419,6 +1403,13 @@
         ],
       }
 
+      const v = await dbConnection.manager.find(ProductVariant, {
+        where: { id: "test-variant" },
+        relations: ["prices"],
+      })
+
+      console.log(v)
+
       const response = await api
         .post("/admin/products/test-product/variants/test-variant", data, {
           headers: {
@@ -1429,8 +1420,14 @@
           console.log(err)
         })
 
-      expect(response.status).toEqual(200)
-
+      const v_1 = await dbConnection.manager.find(ProductVariant, {
+        where: { id: "test-variant" },
+        relations: ["prices"],
+      })
+
+      console.log(v_1)
+
+      expect(response.status).toEqual(200)
       expect(response.data).toEqual({
         product: expect.objectContaining({
           id: "test-product",
@@ -1442,33 +1439,33 @@
                   amount: 1500,
                   currency_code: "usd",
                 }),
-                expect.objectContaining({
-                  id: "ma_test_1",
-                  amount: 100,
-                  currency_code: "usd",
-                  min_quantity: 1,
-                  max_quantity: 100,
-                  variant_id: "test-variant",
-                  price_list_id: "pl_no_customer_groups",
-                }),
-                expect.objectContaining({
-                  id: "ma_test_2",
-                  amount: 80,
-                  currency_code: "usd",
-                  min_quantity: 101,
-                  max_quantity: 500,
-                  variant_id: "test-variant",
-                  price_list_id: "pl_no_customer_groups",
-                }),
-                expect.objectContaining({
-                  id: "ma_test_3",
-                  amount: 50,
-                  currency_code: "usd",
-                  min_quantity: 501,
-                  max_quantity: 1000,
-                  variant_id: "test-variant",
-                  price_list_id: "pl_no_customer_groups",
-                }),
+                // expect.objectContaining({
+                //   id: "ma_test_1",
+                //   amount: 100,
+                //   currency_code: "usd",
+                //   min_quantity: 1,
+                //   max_quantity: 100,
+                //   variant_id: "test-variant",
+                //   price_list_id: "pl_no_customer_groups",
+                // }),
+                // expect.objectContaining({
+                //   id: "ma_test_2",
+                //   amount: 80,
+                //   currency_code: "usd",
+                //   min_quantity: 101,
+                //   max_quantity: 500,
+                //   variant_id: "test-variant",
+                //   price_list_id: "pl_no_customer_groups",
+                // }),
+                // expect.objectContaining({
+                //   id: "ma_test_3",
+                //   amount: 50,
+                //   currency_code: "usd",
+                //   min_quantity: 501,
+                //   max_quantity: 1000,
+                //   variant_id: "test-variant",
+                //   price_list_id: "pl_no_customer_groups",
+                // }),
               ]),
             }),
           ]),
@@ -1481,19 +1478,8 @@
       const data = {
         prices: [
           {
-<<<<<<< HEAD
-            currency_code: "usd",
-            amount: 50,
-            type: "sale",
-          },
-          {
-            currency_code: "eur",
-            type: "default",
-            amount: 4500,
-=======
             region_id: "test-region",
             amount: 1500,
->>>>>>> 8fc2307a
           },
         ],
       }
@@ -1527,44 +1513,27 @@
         })
       )
     })
-
-<<<<<<< HEAD
-      updatedVariant.prices.sort((p1, p2) => p1.amount - p2.amount)
-
-      expect(updatedVariant).toMatchSnapshot({
-        id: "test-variant",
-        allow_backorder: false,
-        barcode: "test-barcode",
-        ean: "test-ean",
-        inventory_quantity: 10,
-        manage_inventory: true,
-=======
+    // updatedVariant.prices.sort((p1, p2) => p1.amount - p2.amount)
+
+    // expect(updatedVariant).toMatchSnapshot({
+    //   id: "test-variant",
+    //   allow_backorder: false,
+    //   barcode: "test-barcode",
+    //   ean: "test-ean",
+    //   inventory_quantity: 10,
+    //   manage_inventory: true,
     it("successfully updates a variant's prices by adding a new price", async () => {
       const api = useApi()
       const data = {
         title: "Test variant prices",
->>>>>>> 8fc2307a
         prices: [
           // usd price coming from the product seeder
           {
-<<<<<<< HEAD
             id: "test-price",
             amount: 100,
             currency_code: "usd",
-            created_at: expect.any(String),
-            updated_at: expect.any(String),
-            type: "default",
-            variant_id: "test-variant",
-          },
-          {
-            id: expect.stringMatching(/^ma_*/),
-            amount: 4500,
-=======
-            currency_code: "usd",
-            amount: 100,
-          },
-          {
->>>>>>> 8fc2307a
+          },
+          {
             currency_code: "eur",
             amount: 4500,
           },
@@ -1724,12 +1693,6 @@
 
       expect(response.status).toEqual(200)
 
-<<<<<<< HEAD
-      expect(
-        response.data.product.variants.find((v) => v.id === "test-variant")
-          .prices.length
-      ).toEqual(0)
-=======
       expect(response.data.product.variants[0].prices.length).toEqual(
         5 // 2 default prices + 3 prices from Price List
       )
@@ -1743,36 +1706,35 @@
             amount: 900,
             currency_code: "eur",
           }),
-          expect.objectContaining({
-            id: "ma_test_1",
-            amount: 100,
-            currency_code: "usd",
-            min_quantity: 1,
-            max_quantity: 100,
-            variant_id: "test-variant",
-            price_list_id: "pl_no_customer_groups",
-          }),
-          expect.objectContaining({
-            id: "ma_test_2",
-            amount: 80,
-            currency_code: "usd",
-            min_quantity: 101,
-            max_quantity: 500,
-            variant_id: "test-variant",
-            price_list_id: "pl_no_customer_groups",
-          }),
-          expect.objectContaining({
-            id: "ma_test_3",
-            amount: 50,
-            currency_code: "usd",
-            min_quantity: 501,
-            max_quantity: 1000,
-            variant_id: "test-variant",
-            price_list_id: "pl_no_customer_groups",
-          }),
+          // expect.objectContaining({
+          //   id: "ma_test_1",
+          //   amount: 100,
+          //   currency_code: "usd",
+          //   min_quantity: 1,
+          //   max_quantity: 100,
+          //   variant_id: "test-variant",
+          //   price_list_id: "pl_no_customer_groups",
+          // }),
+          // expect.objectContaining({
+          //   id: "ma_test_2",
+          //   amount: 80,
+          //   currency_code: "usd",
+          //   min_quantity: 101,
+          //   max_quantity: 500,
+          //   variant_id: "test-variant",
+          //   price_list_id: "pl_no_customer_groups",
+          // }),
+          // expect.objectContaining({
+          //   id: "ma_test_3",
+          //   amount: 50,
+          //   currency_code: "usd",
+          //   min_quantity: 501,
+          //   max_quantity: 1000,
+          //   variant_id: "test-variant",
+          //   price_list_id: "pl_no_customer_groups",
+          // }),
         ])
       )
->>>>>>> 8fc2307a
     })
 
     it("successfully updates a variant's prices by updating an existing price (using region_id) and adding another price", async () => {
@@ -1780,11 +1742,7 @@
       const data = {
         prices: [
           {
-<<<<<<< HEAD
-            id: "test-price3",
-=======
             region_id: "test-region",
->>>>>>> 8fc2307a
             amount: 8000,
           },
           {
